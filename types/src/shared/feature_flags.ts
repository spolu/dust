export const WHITELISTABLE_FEATURES = [
  "usage_data_api",
  "okta_enterprise_connection",
  "labs_transcripts",
  "labs_transcripts_datasource",
  "document_tracker",
  "data_vaults_feature",
  "private_data_vaults_feature",
<<<<<<< HEAD
  "use_app_for_header_detection",
=======
  "openai_o1_feature",
  "openai_o1_mini_feature",
>>>>>>> 94120817
] as const;
export type WhitelistableFeature = (typeof WHITELISTABLE_FEATURES)[number];
export function isWhitelistableFeature(
  feature: unknown
): feature is WhitelistableFeature {
  return WHITELISTABLE_FEATURES.includes(feature as WhitelistableFeature);
}<|MERGE_RESOLUTION|>--- conflicted
+++ resolved
@@ -6,12 +6,9 @@
   "document_tracker",
   "data_vaults_feature",
   "private_data_vaults_feature",
-<<<<<<< HEAD
   "use_app_for_header_detection",
-=======
   "openai_o1_feature",
   "openai_o1_mini_feature",
->>>>>>> 94120817
 ] as const;
 export type WhitelistableFeature = (typeof WHITELISTABLE_FEATURES)[number];
 export function isWhitelistableFeature(
