--- conflicted
+++ resolved
@@ -79,7 +79,6 @@
   largeModel: false,
 } as const;
 
-<<<<<<< HEAD
 export const MISTRAL_SMALL_MODEL_CONFIG = {
   providerId: "mistral",
   modelId: MISTRAL_SMALL_MODEL_ID,
@@ -87,7 +86,8 @@
   contextSize: 31500,
   recommendedTopK: 16,
   largeModel: false,
-=======
+} as const;
+
 export const GEMINI_PRO_DEFAULT_MODEL_CONFIG = {
   providerId: "google_vertex_ai",
   modelId: "gemini-pro",
@@ -95,22 +95,18 @@
   contextSize: 8192,
   recommendedTopK: 16,
   largeModel: true,
->>>>>>> 2cfa7fba
 } as const;
 
 export const SUPPORTED_MODEL_CONFIGS = [
   CLAUDE_DEFAULT_MODEL_CONFIG,
   CLAUDE_INSTANT_DEFAULT_MODEL_CONFIG,
+  GEMINI_PRO_DEFAULT_MODEL_CONFIG,
   GPT_3_5_TURBO_MODEL_CONFIG,
   GPT_4_32K_MODEL_CONFIG,
   GPT_4_MODEL_CONFIG,
   GPT_4_TURBO_MODEL_CONFIG,
   MISTRAL_7B_DEFAULT_MODEL_CONFIG,
-<<<<<<< HEAD
   MISTRAL_SMALL_MODEL_CONFIG,
-=======
-  GEMINI_PRO_DEFAULT_MODEL_CONFIG,
->>>>>>> 2cfa7fba
 ] as const;
 
 // this creates a union type of all the {providerId: string, modelId: string}
