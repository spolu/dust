--- conflicted
+++ resolved
@@ -3,16 +3,12 @@
   DataSourceViewCategory,
   LightContentNode,
 } from "./api_handlers/public/vaults";
-<<<<<<< HEAD
-import { DataSourceType, EditedByUser } from "./data_source";
-import { BaseContentNode } from "./lib/connectors_api";
-=======
 import {
   DataSourceType,
   DataSourceWithConnectorDetailsType,
   EditedByUser,
 } from "./data_source";
->>>>>>> e5ff1ccd
+import { BaseContentNode } from "./lib/connectors_api";
 
 export interface DataSourceViewType {
   category: DataSourceViewCategory;
