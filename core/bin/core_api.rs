use anyhow::{anyhow, Result};
use axum::{
    extract::{DefaultBodyLimit, Path, Query, State},
    http::header::HeaderMap,
    middleware::from_fn,
    response::{
        sse::{Event, KeepAlive, Sse},
        Json,
    },
    routing::{delete, get, patch, post},
    Router,
};
use futures::future::try_join_all;
use hyper::http::StatusCode;
use parking_lot::Mutex;
use serde_json::{json, Value};
use std::collections::{HashMap, HashSet};
use std::convert::Infallible;
use std::sync::Arc;
use tikv_jemallocator::Jemalloc;
use tokio::{
    net::TcpListener,
    signal::unix::{signal, SignalKind},
    sync::mpsc::unbounded_channel,
};
use tokio_stream::Stream;
use tower_http::trace::{self, TraceLayer};
use tracing::{error, info, Level};
use tracing_bunyan_formatter::{BunyanFormattingLayer, JsonStorageLayer};
use tracing_subscriber::prelude::*;

use dust::{
    api_keys::validate_api_key,
    app,
    blocks::block::BlockType,
    data_sources::{
        data_source::{self, Section},
        node::Node,
        qdrant::QdrantClients,
    },
    databases::{
        database::{execute_query, QueryDatabaseError},
        table::{LocalTable, Row, Table},
    },
    databases_store::store::{self as databases_store},
    dataset,
    deno::js_executor::JSExecutor,
    project,
    providers::provider::{provider, ProviderID},
    run,
    search_filter::{Filterable, SearchFilter},
    search_stores::search_store::{
        DatasourceViewFilter, ElasticsearchSearchStore, NodesSearchOptions, SearchStore,
    },
    sqlite_workers::client::{self, HEARTBEAT_INTERVAL_MS},
    stores::{
        postgres,
        store::{self, FolderUpsertParams, TableUpsertParams},
    },
    utils::{self, error_response, APIError, APIResponse, CoreRequestMakeSpan},
};

#[global_allocator]
static GLOBAL: Jemalloc = Jemalloc;

/// API State

struct RunManager {
    pending_apps: Vec<(app::App, run::Credentials, run::Secrets, bool)>,
    pending_runs: Vec<String>,
}

struct APIState {
    store: Box<dyn store::Store + Sync + Send>,
    databases_store: Box<dyn databases_store::DatabasesStore + Sync + Send>,
    qdrant_clients: QdrantClients,
    search_store: Box<dyn SearchStore + Sync + Send>,
    run_manager: Arc<Mutex<RunManager>>,
}

impl APIState {
    fn new(
        store: Box<dyn store::Store + Sync + Send>,
        databases_store: Box<dyn databases_store::DatabasesStore + Sync + Send>,
        qdrant_clients: QdrantClients,
        search_store: Box<dyn SearchStore + Sync + Send>,
    ) -> Self {
        APIState {
            store,
            qdrant_clients,
            databases_store,
            search_store,
            run_manager: Arc::new(Mutex::new(RunManager {
                pending_apps: vec![],
                pending_runs: vec![],
            })),
        }
    }

    fn run_app(
        &self,
        app: app::App,
        credentials: run::Credentials,
        secrets: run::Secrets,
        store_blocks_results: bool,
    ) {
        let mut run_manager = self.run_manager.lock();
        run_manager
            .pending_apps
            .push((app, credentials, secrets, store_blocks_results));
    }

    async fn stop_loop(&self) {
        loop {
            let pending_runs = {
                let manager = self.run_manager.lock();
                info!(
                    pending_runs = manager.pending_runs.len(),
                    "[GRACEFUL] stop_loop pending runs",
                );
                manager.pending_runs.len()
            };
            if pending_runs == 0 {
                break;
            }
            tokio::time::sleep(std::time::Duration::from_millis(1024)).await;
        }
    }

    async fn run_loop(&self) -> Result<()> {
        let mut loop_count = 0;

        loop {
            let apps: Vec<(app::App, run::Credentials, run::Secrets, bool)> = {
                let mut manager = self.run_manager.lock();
                let apps = manager.pending_apps.drain(..).collect::<Vec<_>>();
                apps.iter().for_each(|app| {
                    manager
                        .pending_runs
                        .push(app.0.run_ref().unwrap().run_id().to_string());
                });
                apps
            };
            apps.into_iter().for_each(|mut app| {
                let store = self.store.clone();
                let databases_store = self.databases_store.clone();
                let qdrant_clients = self.qdrant_clients.clone();
                let manager = self.run_manager.clone();

                // Start a task that will run the app in the background.
                tokio::task::spawn(async move {
                    let now = std::time::Instant::now();

                    match app
                        .0
                        .run(
                            app.1,
                            app.2,
                            store,
                            databases_store,
                            qdrant_clients,
                            None,
                            app.3,
                        )
                        .await
                    {
                        Ok(()) => {
                            info!(
                                run = app.0.run_ref().unwrap().run_id(),
                                app_version = app.0.hash(),
                                elapsed = now.elapsed().as_millis(),
                                "Run finished"
                            );
                        }
                        Err(e) => {
                            error!(error = %e, "Run error");
                        }
                    }
                    {
                        let mut manager = manager.lock();
                        manager
                            .pending_runs
                            .retain(|run_id| run_id != app.0.run_ref().unwrap().run_id());
                    }
                });
            });
            loop_count += 1;
            tokio::time::sleep(std::time::Duration::from_millis(4)).await;
            if loop_count % 1024 == 0 {
                let manager = self.run_manager.lock();
                info!(pending_runs = manager.pending_runs.len(), "Pending runs");
            }
            // Roughly every 4 minutes, cleanup dead SQLite workers if any.
            if loop_count % 65536 == 0 {
                let store = self.store.clone();
                tokio::task::spawn(async move {
                    match store
                        .sqlite_workers_cleanup(client::HEARTBEAT_INTERVAL_MS)
                        .await
                    {
                        Err(e) => {
                            error!(error = %e, "Failed to cleanup SQLite workers");
                        }
                        Ok(_) => (),
                    }
                });
            }
        }
    }
}

/// Index

async fn index() -> &'static str {
    "dust_api server ready"
}

/// Create a new project (simply generates an id)

async fn projects_create(State(state): State<Arc<APIState>>) -> (StatusCode, Json<APIResponse>) {
    match state.store.create_project().await {
        Err(e) => error_response(
            StatusCode::INTERNAL_SERVER_ERROR,
            "internal_server_error",
            "Failed to create a new project",
            Some(e),
        ),
        Ok(project) => (
            StatusCode::OK,
            Json(APIResponse {
                error: None,
                response: Some(json!({
                    "project": project,
                })),
            }),
        ),
    }
}

async fn projects_delete(
    State(state): State<Arc<APIState>>,
    Path(project_id): Path<i64>,
) -> (StatusCode, Json<APIResponse>) {
    let project = project::Project::new_from_id(project_id);

    // Check if the project has data sources and raise if it does.
    match state.store.has_data_sources(&project).await {
        Err(e) => {
            return error_response(
                StatusCode::INTERNAL_SERVER_ERROR,
                "internal_server_error",
                "Failed to check project has data sources before deletion",
                Some(e),
            )
        }
        Ok(has_data_sources) => {
            if has_data_sources {
                return error_response(
                    StatusCode::BAD_REQUEST,
                    "bad_request",
                    "Cannot delete a project with data sources",
                    None,
                );
            }
        }
    }

    // Delete the project
    match state.store.delete_project(&project).await {
        Err(e) => {
            return error_response(
                StatusCode::INTERNAL_SERVER_ERROR,
                "internal_server_error",
                "Failed to delete project",
                Some(e),
            )
        }
        Ok(()) => (
            StatusCode::OK,
            Json(APIResponse {
                error: None,
                response: Some(json!({
                    "success": true
                })),
            }),
        ),
    }
}

/// Clones a project.
/// Simply consists in cloning the latest dataset versions, as we don't copy runs and hence specs.

async fn projects_clone(
    State(state): State<Arc<APIState>>,
    Path(project_id): Path<i64>,
) -> (StatusCode, Json<APIResponse>) {
    let cloned = project::Project::new_from_id(project_id);

    // Create cloned project
    let project = match state.store.create_project().await {
        Err(e) => {
            return error_response(
                StatusCode::INTERNAL_SERVER_ERROR,
                "internal_server_error",
                "Failed to create cloned project",
                Some(e),
            )
        }
        Ok(project) => project,
    };

    // Retrieve datasets
    let datasets = match state.store.list_datasets(&cloned).await {
        Err(e) => {
            return error_response(
                StatusCode::INTERNAL_SERVER_ERROR,
                "internal_server_error",
                "Failed to list cloned project datasets",
                Some(e),
            )
        }
        Ok(datasets) => datasets,
    };

    // Load and register datasets
    let store = state.store.clone();
    match futures::future::join_all(datasets.iter().map(|(d, v)| async {
        let dataset = match store
            .load_dataset(&cloned, &d.clone(), &v[0].clone().0)
            .await?
        {
            Some(dataset) => dataset,
            None => Err(anyhow!(
                "Could not find latest version of dataset {}",
                d.clone()
            ))?,
        };
        store.register_dataset(&project, &dataset).await?;
        Ok::<(), anyhow::Error>(())
    }))
    .await
    .into_iter()
    .collect::<Result<Vec<_>>>()
    {
        Err(e) => {
            return error_response(
                StatusCode::INTERNAL_SERVER_ERROR,
                "internal_server_error",
                "Failed to clone project datasets",
                Some(e),
            )
        }
        Ok(_) => (),
    }

    return (
        StatusCode::OK,
        Json(APIResponse {
            error: None,
            response: Some(json!({
                "project": project,
            })),
        }),
    );
}

/// Check a specification

#[derive(serde::Deserialize)]
struct SpecificationsCheckPayload {
    specification: String,
}

async fn specifications_check(
    Path(project_id): Path<i64>,
    Json(payload): Json<SpecificationsCheckPayload>,
) -> (StatusCode, Json<APIResponse>) {
    let _project = project::Project::new_from_id(project_id);
    match app::App::new(&payload.specification).await {
        Err(e) => error_response(
            StatusCode::BAD_REQUEST,
            "invalid_specification_error",
            "Invalid specification",
            Some(e),
        ),
        Ok(app) => (
            StatusCode::OK,
            Json(APIResponse {
                error: None,
                response: Some(json!({
                    "app": {
                        "hash": app.hash(),
                        "blocks": app.blocks(),
                    }
                })),
            }),
        ),
    }
}

/// Retrieve a specification

async fn specifications_retrieve(
    Path((project_id, hash)): Path<(i64, String)>,
    State(state): State<Arc<APIState>>,
) -> (StatusCode, Json<APIResponse>) {
    let project = project::Project::new_from_id(project_id);
    match state.store.load_specification(&project, &hash).await {
        Err(e) => error_response(
            StatusCode::INTERNAL_SERVER_ERROR,
            "internal_server_error",
            "Failed to retrieve specification",
            Some(e),
        ),
        Ok(s) => match s {
            None => error_response(
                StatusCode::NOT_FOUND,
                "specification_not_found",
                &format!("No specification found with hash `{}`", hash),
                None,
            ),
            Some((created, spec)) => (
                StatusCode::OK,
                Json(APIResponse {
                    error: None,
                    response: Some(json!({
                        "specification": {
                            "created": created,
                            "data": spec,
                        },
                    })),
                }),
            ),
        },
    }
}

/// Register a new dataset

#[derive(serde::Deserialize)]
struct DatasetsRegisterPayload {
    dataset_id: String,
    data: Vec<Value>,
}

async fn datasets_register(
    Path(project_id): Path<i64>,
    State(state): State<Arc<APIState>>,
    Json(payload): Json<DatasetsRegisterPayload>,
) -> (StatusCode, Json<APIResponse>) {
    let project = project::Project::new_from_id(project_id);
    match dataset::Dataset::new_from_jsonl(&payload.dataset_id, payload.data).await {
        Err(e) => error_response(
            StatusCode::BAD_REQUEST,
            "invalid_dataset_error",
            "Invalid dataset",
            Some(e),
        ),
        Ok(d) => {
            // First retrieve the latest hash of the dataset to avoid registering if it matches the
            // current hash.
            let current_hash = match state
                .store
                .latest_dataset_hash(&project, &d.dataset_id())
                .await
            {
                Err(_) => None,
                Ok(hash) => hash,
            };
            if !(current_hash.is_some() && current_hash.unwrap() == d.hash()) {
                match state.store.register_dataset(&project, &d).await {
                    Err(e) => error_response(
                        StatusCode::INTERNAL_SERVER_ERROR,
                        "internal_server_error",
                        "Failed to store dataset",
                        Some(e),
                    ),
                    Ok(()) => (
                        StatusCode::OK,
                        Json(APIResponse {
                            error: None,
                            response: Some(json!({
                                "dataset": {
                                    "created": d.created(),
                                    "dataset_id": d.dataset_id(),
                                    "hash": d.hash(),
                                    "keys": d.keys(),
                                }
                            })),
                        }),
                    ),
                }
            } else {
                (
                    StatusCode::OK,
                    Json(APIResponse {
                        error: None,
                        response: Some(json!({
                            "dataset": {
                                "created": d.created(),
                                "dataset_id": d.dataset_id(),
                                "hash": d.hash(),
                                "keys": d.keys(),
                            }
                        })),
                    }),
                )
            }
        }
    }
}

async fn datasets_list(
    Path(project_id): Path<i64>,
    State(state): State<Arc<APIState>>,
) -> (StatusCode, Json<APIResponse>) {
    let project = project::Project::new_from_id(project_id);
    match state.store.list_datasets(&project).await {
        Err(e) => error_response(
            StatusCode::INTERNAL_SERVER_ERROR,
            "internal_server_error",
            "Failed to list datasets",
            Some(e),
        ),
        Ok(datasets) => {
            let datasets = datasets
                .into_iter()
                .map(|(d, v)| {
                    (
                        d,
                        v.into_iter()
                            .map(|(h, c)| {
                                json!({
                                    "hash": h,
                                    "created": c,
                                })
                            })
                            .collect::<Vec<_>>(),
                    )
                })
                .collect::<HashMap<_, _>>();
            (
                StatusCode::OK,
                Json(APIResponse {
                    error: None,
                    response: Some(json!({
                        "datasets": datasets,
                    })),
                }),
            )
        }
    }
}

async fn datasets_retrieve(
    Path((project_id, dataset_id, hash)): Path<(i64, String, String)>,
    State(state): State<Arc<APIState>>,
) -> (StatusCode, Json<APIResponse>) {
    let project = project::Project::new_from_id(project_id);
    match state.store.load_dataset(&project, &dataset_id, &hash).await {
        Err(e) => error_response(
            StatusCode::INTERNAL_SERVER_ERROR,
            "internal_server_error",
            "Failed to retrieve dataset",
            Some(e),
        ),
        Ok(dataset) => match dataset {
            None => error_response(
                StatusCode::NOT_FOUND,
                "dataset_not_found",
                &format!(
                    "No dataset found for id `{}` and hash `{}`",
                    dataset_id, hash,
                ),
                None,
            ),
            Some(d) => (
                StatusCode::OK,
                Json(APIResponse {
                    error: None,
                    response: Some(json!({
                        "dataset": d,
                    })),
                }),
            ),
        },
    }
}

#[derive(Clone, serde::Deserialize)]
struct Secret {
    name: String,
    value: String,
}

#[derive(serde::Deserialize, Clone)]
struct RunsCreatePayload {
    run_type: run::RunType,
    specification: Option<String>,
    specification_hash: Option<String>,
    dataset_id: Option<String>,
    inputs: Option<Vec<Value>>,
    config: run::RunConfig,
    credentials: run::Credentials,
    secrets: Vec<Secret>,
    store_blocks_results: Option<bool>,
}

async fn run_helper(
    project_id: i64,
    payload: RunsCreatePayload,
    state: Arc<APIState>,
) -> Result<app::App, (StatusCode, Json<APIResponse>)> {
    let project = project::Project::new_from_id(project_id);

    let mut register_spec = true;
    let specification = match payload.specification {
        Some(spec) => spec,
        None => match payload.specification_hash {
            Some(hash) => {
                let hash = match hash.as_str() {
                    "latest" => match state.store.latest_specification_hash(&project).await {
                        Err(e) => Err(error_response(
                            StatusCode::INTERNAL_SERVER_ERROR,
                            "internal_server_error",
                            "Failed to retrieve latest specification",
                            Some(e),
                        ))?,
                        Ok(h) => match h {
                            None => Err(error_response(
                                StatusCode::NOT_FOUND,
                                "specification_not_found",
                                "Latest specification not found",
                                None,
                            ))?,
                            Some(h) => h,
                        },
                    },
                    _ => hash,
                };

                match state.store.load_specification(&project, &hash).await {
                    Err(e) => Err(error_response(
                        StatusCode::INTERNAL_SERVER_ERROR,
                        "internal_server_error",
                        "Failed to retrieve specification",
                        Some(e),
                    ))?,
                    Ok(spec) => match spec {
                        None => Err(error_response(
                            StatusCode::NOT_FOUND,
                            "specification_not_found",
                            &format!("No specification found for hash `{}`", hash),
                            None,
                        ))?,
                        Some((_, s)) => {
                            register_spec = false;
                            s
                        }
                    },
                }
            }
            None => Err(error_response(
                StatusCode::BAD_REQUEST,
                "missing_specification_error",
                "No specification provided, either `specification` \
                 or `specification_hash` must be provided",
                None,
            ))?,
        },
    };

    let mut app = match app::App::new(&specification).await {
        Err(e) => Err(error_response(
            StatusCode::BAD_REQUEST,
            "invalid_specification_error",
            "Invalid specification",
            Some(e),
        ))?,
        Ok(app) => app,
    };

    let mut d = match payload.dataset_id.as_ref() {
        None => None,
        Some(dataset_id) => match state.store.latest_dataset_hash(&project, dataset_id).await {
            Err(e) => Err(error_response(
                StatusCode::INTERNAL_SERVER_ERROR,
                "internal_server_error",
                "Failed to retrieve dataset",
                Some(e),
            ))?,
            Ok(None) => Err(error_response(
                StatusCode::NOT_FOUND,
                "dataset_not_found",
                &format!("No dataset found for id `{}`", dataset_id),
                None,
            ))?,
            Ok(Some(latest)) => match state
                .store
                .load_dataset(&project, dataset_id, &latest)
                .await
            {
                Err(e) => Err(error_response(
                    StatusCode::INTERNAL_SERVER_ERROR,
                    "internal_server_error",
                    "Failed to retrieve dataset",
                    Some(e),
                ))?,
                Ok(d) => match d {
                    None => unreachable!(),
                    Some(d) => Some(d),
                },
            },
        },
    };

    if d.is_some() {
        if payload.run_type != run::RunType::Local {
            Err(error_response(
                StatusCode::BAD_REQUEST,
                "invalid_run_type_error",
                "RunType `local` is expected when a `dataset_id` is provided",
                None,
            ))?
        }

        if d.as_ref().unwrap().len() == 0 {
            Err(error_response(
                StatusCode::BAD_REQUEST,
                "dataset_empty_error",
                &format!(
                    "Dataset `{}` has 0 record",
                    payload.dataset_id.as_ref().unwrap()
                ),
                None,
            ))?
        }

        info!(
            dataset_id = payload.dataset_id.as_ref().unwrap(),
            records = d.as_ref().unwrap().len(),
            "Retrieved latest version of dataset"
        );
    }

    if payload.inputs.is_some() {
        d = match dataset::Dataset::new_from_jsonl("inputs", payload.inputs.unwrap()).await {
            Err(e) => Err(error_response(
                StatusCode::BAD_REQUEST,
                "invalid_inputs_error",
                "Invalid inputs",
                Some(e),
            ))?,
            Ok(d) => Some(d),
        };
        info!(records = d.as_ref().unwrap().len(), "Received inputs");
    }

    // Only register the specification if it was not passed by hash.
    if register_spec {
        match state
            .store
            .register_specification(&project, &app.hash(), &specification)
            .await
        {
            Err(e) => Err(error_response(
                StatusCode::INTERNAL_SERVER_ERROR,
                "internal_server_error",
                "Failed to register specification",
                Some(e),
            ))?,
            Ok(_) => (),
        }
    }

    match app
        .prepare_run(
            payload.run_type,
            payload.config,
            project.clone(),
            d,
            state.store.clone(),
        )
        .await
    {
        Err(e) => Err(error_response(
            StatusCode::INTERNAL_SERVER_ERROR,
            "internal_server_error",
            "Failed prepare run",
            Some(e),
        ))?,
        Ok(()) => (),
    }

    Ok(app)
}

async fn runs_create(
    Path(project_id): Path<i64>,
    headers: HeaderMap,
    State(state): State<Arc<APIState>>,
    Json(payload): Json<RunsCreatePayload>,
) -> (StatusCode, Json<APIResponse>) {
    let mut credentials = payload.credentials.clone();

    // Convert payload secrets vector to hash map to use them with {secrets.SECRET_NAME}.
    let secrets = run::Secrets {
        redacted: true,
        secrets: payload
            .secrets
            .iter()
            .map(|secret| (secret.name.clone(), secret.value.clone()))
            .collect::<HashMap<_, _>>(),
    };

    match headers.get("X-Dust-Workspace-Id") {
        Some(v) => match v.to_str() {
            Ok(v) => {
                credentials.insert("DUST_WORKSPACE_ID".to_string(), v.to_string());
            }
            _ => (),
        },
        None => (),
    };
    match headers.get("X-Dust-Group-Ids") {
        Some(v) => match v.to_str() {
            Ok(v) => {
                credentials.insert("DUST_GROUP_IDS".to_string(), v.to_string());
            }
            _ => (),
        },
        None => (),
    };

    // If the run is made by a system key, it's a system run
    match headers.get("X-Dust-IsSystemRun") {
        Some(v) => match v.to_str() {
            Ok(v) => {
                credentials.insert("DUST_IS_SYSTEM_RUN".to_string(), v.to_string());
            }
            _ => (),
        },
        None => (),
    };

    match run_helper(project_id, payload.clone(), state.clone()).await {
        Ok(app) => {
            // The run is empty for now, we can clone it for the response.
            let run = app.run_ref().unwrap().clone();
            state.run_app(
                app,
                credentials,
                secrets,
                payload.store_blocks_results.unwrap_or(true),
            );
            (
                StatusCode::OK,
                Json(APIResponse {
                    error: None,
                    response: Some(json!({
                        "run": run,
                    })),
                }),
            )
        }
        Err(err) => err,
    }
}

async fn runs_create_stream(
    Path(project_id): Path<i64>,
    headers: HeaderMap,
    State(state): State<Arc<APIState>>,
    Json(payload): Json<RunsCreatePayload>,
) -> Sse<impl Stream<Item = Result<Event, Infallible>>> {
    let mut credentials = payload.credentials.clone();

    // Convert payload secrets vector to hash map to use them with {secrets.SECRET_NAME}.
    let secrets = run::Secrets {
        redacted: true,
        secrets: payload
            .secrets
            .iter()
            .map(|secret| (secret.name.clone(), secret.value.clone()))
            .collect::<HashMap<_, _>>(),
    };

    match headers.get("X-Dust-Workspace-Id") {
        Some(v) => match v.to_str() {
            Ok(v) => {
                credentials.insert("DUST_WORKSPACE_ID".to_string(), v.to_string());
            }
            _ => (),
        },
        None => (),
    };
    match headers.get("X-Dust-Group-Ids") {
        Some(v) => match v.to_str() {
            Ok(v) => {
                credentials.insert("DUST_GROUP_IDS".to_string(), v.to_string());
            }
            _ => (),
        },
        None => (),
    };

    // If the run is made by a system key, it's a system run
    match headers.get("X-Dust-IsSystemRun") {
        Some(v) => match v.to_str() {
            Ok(v) => {
                credentials.insert("DUST_IS_SYSTEM_RUN".to_string(), v.to_string());
            }
            _ => (),
        },
        None => (),
    };

    // create unbounded channel to pass as stream to Sse::new
    let (tx, mut rx) = unbounded_channel::<Value>();

    match run_helper(project_id, payload.clone(), state.clone()).await {
        Ok(mut app) => {
            // The run is empty for now, we can clone it for the response.
            // let run = app.run_ref().unwrap().clone();
            let store = state.store.clone();
            let databases_store = state.databases_store.clone();
            let qdrant_clients = state.qdrant_clients.clone();

            // Start a task that will run the app in the background.
            tokio::task::spawn(async move {
                let now = std::time::Instant::now();
                match app
                    .run(
                        credentials,
                        secrets,
                        store,
                        databases_store,
                        qdrant_clients,
                        Some(tx.clone()),
                        payload.store_blocks_results.unwrap_or(true),
                    )
                    .await
                {
                    Ok(()) => {
                        info!(
                            run = app.run_ref().unwrap().run_id(),
                            app_version = app.hash(),
                            elapsed = now.elapsed().as_millis(),
                            "Run finished"
                        );
                    }
                    Err(e) => {
                        error!(error = %e, "Run error");
                    }
                }
            });
        }
        Err((_, api_error)) => {
            let error = match api_error.0.error {
                Some(error) => error,
                None => APIError {
                    code: "internal_server_error".to_string(),
                    message: "The app execution failed unexpectedly".to_string(),
                },
            };
            let _ = tx.send(json!({
                "type": "error",
                "content": {
                    "code": error.code,
                    "message": error.message,
                },
            }));
        }
    }

    let stream = async_stream::stream! {
        while let Some(v) = rx.recv().await {
            match Event::default().json_data(v) {
                Ok(event) => yield Ok(event),
                Err(e) => {
                    error!(error = %e, "Failed to create SSE event");
                }
            };
        }
        match Event::default().json_data(json!({
            "type": "final",
            "content": null,
        })) {
            Ok(event) => yield Ok(event),
            Err(e) => {
                error!(error = %e, "Failed to create SSE event");
            }
        };
    };

    Sse::new(stream).keep_alive(KeepAlive::default())
}

async fn runs_delete(
    Path((project_id, run_id)): Path<(i64, String)>,
    State(state): State<Arc<APIState>>,
) -> (StatusCode, Json<APIResponse>) {
    let project = project::Project::new_from_id(project_id);
    match state.store.delete_run(&project, &run_id).await {
        Err(e) => error_response(
            StatusCode::INTERNAL_SERVER_ERROR,
            "internal_server_error",
            "Failed to delete run",
            Some(e),
        ),
        Ok(()) => (
            StatusCode::OK,
            Json(APIResponse {
                error: None,
                response: Some(json!({
                    "success": true
                })),
            }),
        ),
    }
}

#[derive(serde::Deserialize)]
struct RunsListQuery {
    offset: usize,
    limit: usize,
    run_type: run::RunType,
}

async fn runs_list(
    Path(project_id): Path<i64>,
    State(state): State<Arc<APIState>>,
    Query(query): Query<RunsListQuery>,
) -> (StatusCode, Json<APIResponse>) {
    let project = project::Project::new_from_id(project_id);
    match state
        .store
        .list_runs(&project, query.run_type, Some((query.limit, query.offset)))
        .await
    {
        Err(e) => error_response(
            StatusCode::INTERNAL_SERVER_ERROR,
            "internal_server_error",
            "Failed to list runs",
            Some(e),
        ),
        Ok((runs, total)) => (
            StatusCode::OK,
            Json(APIResponse {
                error: None,
                response: Some(json!({
                    "offset": query.offset,
                    "limit": query.limit,
                    "total": total,
                    "runs": runs,
                })),
            }),
        ),
    }
}

#[derive(serde::Deserialize)]
struct RunsRetrieveBatchPayload {
    run_ids: Vec<String>,
}

async fn runs_retrieve_batch(
    Path(project_id): Path<i64>,
    State(state): State<Arc<APIState>>,
    Json(payload): Json<RunsRetrieveBatchPayload>,
) -> (StatusCode, Json<APIResponse>) {
    let project = project::Project::new_from_id(project_id);
    match state.store.load_runs(&project, payload.run_ids).await {
        Err(e) => error_response(
            StatusCode::INTERNAL_SERVER_ERROR,
            "internal_server_error",
            "Failed to retrieve runs",
            Some(e),
        ),
        Ok(runs) => (
            StatusCode::OK,
            Json(APIResponse {
                error: None,
                response: Some(json!({
                    "runs": runs,
                })),
            }),
        ),
    }
}

async fn runs_retrieve(
    Path((project_id, run_id)): Path<(i64, String)>,
    State(state): State<Arc<APIState>>,
) -> (StatusCode, Json<APIResponse>) {
    let project = project::Project::new_from_id(project_id);
    match state.store.load_run(&project, &run_id, None).await {
        Err(e) => error_response(
            StatusCode::INTERNAL_SERVER_ERROR,
            "internal_server_error",
            "Failed to retrieve run",
            Some(e),
        ),
        Ok(run) => match run {
            None => error_response(
                StatusCode::NOT_FOUND,
                "run_not_found",
                &format!("No run found for id `{}`", run_id),
                None,
            ),
            Some(run) => (
                StatusCode::OK,
                Json(APIResponse {
                    error: None,
                    response: Some(json!({
                        "run": run,
                    })),
                }),
            ),
        },
    }
}

async fn runs_retrieve_block(
    Path((project_id, run_id, block_type, block_name)): Path<(i64, String, BlockType, String)>,
    State(state): State<Arc<APIState>>,
) -> (StatusCode, Json<APIResponse>) {
    let project = project::Project::new_from_id(project_id);
    match state
        .store
        .load_run(&project, &run_id, Some(Some((block_type, block_name))))
        .await
    {
        Err(e) => error_response(
            StatusCode::INTERNAL_SERVER_ERROR,
            "internal_server_error",
            "Failed to retrieve run",
            Some(e),
        ),
        Ok(run) => match run {
            None => error_response(
                StatusCode::NOT_FOUND,
                "run_not_found",
                &format!("No run found for id `{}`", run_id),
                None,
            ),
            Some(run) => (
                StatusCode::OK,
                Json(APIResponse {
                    error: None,
                    response: Some(json!({
                        "run": run,
                    })),
                }),
            ),
        },
    }
}

async fn runs_retrieve_status(
    Path((project_id, run_id)): Path<(i64, String)>,
    State(state): State<Arc<APIState>>,
) -> (StatusCode, Json<APIResponse>) {
    let project = project::Project::new_from_id(project_id);
    match state.store.load_run(&project, &run_id, Some(None)).await {
        Err(e) => error_response(
            StatusCode::INTERNAL_SERVER_ERROR,
            "internal_server_error",
            "Failed to retrieve run",
            Some(e),
        ),
        Ok(run) => match run {
            None => error_response(
                StatusCode::NOT_FOUND,
                "run_not_found",
                &format!("No run found for id `{}`", run_id),
                None,
            ),
            Some(run) => (
                StatusCode::OK,
                Json(APIResponse {
                    error: None,
                    response: Some(json!({
                        "run": run,
                    })),
                }),
            ),
        },
    }
}

/// Register a new data source.

#[derive(serde::Deserialize)]
struct DataSourcesRegisterPayload {
    config: data_source::DataSourceConfig,
    #[allow(dead_code)]
    credentials: run::Credentials,
}

async fn data_sources_register(
    Path(project_id): Path<i64>,
    State(state): State<Arc<APIState>>,
    Json(payload): Json<DataSourcesRegisterPayload>,
) -> (StatusCode, Json<APIResponse>) {
    let project = project::Project::new_from_id(project_id);
    let ds = data_source::DataSource::new(&project, &payload.config);
    match state.store.register_data_source(&project, &ds).await {
        Err(e) => error_response(
            StatusCode::INTERNAL_SERVER_ERROR,
            "internal_server_error",
            "Failed to register data source",
            Some(e),
        ),
        Ok(()) => (
            StatusCode::OK,
            Json(APIResponse {
                error: None,
                response: Some(json!({
                    "data_source": {
                        "created": ds.created(),
                        "data_source_id": ds.data_source_id(),
                        "config": ds.config(),
                    },
                })),
            }),
        ),
    }
}

#[derive(serde::Deserialize)]
struct DataSourcesTokenizePayload {
    text: String,
}
async fn data_sources_tokenize(
    Path((project_id, data_source_id)): Path<(i64, String)>,
    State(state): State<Arc<APIState>>,
    Json(payload): Json<DataSourcesTokenizePayload>,
) -> (StatusCode, Json<APIResponse>) {
    let project = project::Project::new_from_id(project_id);
    match state
        .store
        .load_data_source(&project, &data_source_id)
        .await
    {
        Err(e) => error_response(
            StatusCode::INTERNAL_SERVER_ERROR,
            "internal_server_error",
            "Failed to retrieve data source",
            Some(e),
        ),
        Ok(ds) => match ds {
            None => error_response(
                StatusCode::NOT_FOUND,
                "data_source_not_found",
                &format!("No data source found for id `{}`", data_source_id),
                None,
            ),
            Some(ds) => {
                let embedder_config = ds.embedder_config().clone();
                let embedder =
                    provider(embedder_config.provider_id).embedder(embedder_config.model_id);
                match embedder.tokenize(vec![payload.text]).await {
                    Err(e) => error_response(
                        StatusCode::INTERNAL_SERVER_ERROR,
                        "internal_server_error",
                        "Failed to tokenize text",
                        Some(e),
                    ),
                    Ok(mut res) => match res.pop() {
                        None => error_response(
                            StatusCode::INTERNAL_SERVER_ERROR,
                            "internal_server_error",
                            "Failed to tokenize text",
                            None,
                        ),
                        Some(tokens) => (
                            StatusCode::OK,
                            Json(APIResponse {
                                error: None,
                                response: Some(json!({
                                    "tokens": tokens,
                                })),
                            }),
                        ),
                    },
                }
            }
        },
    }
}

async fn data_sources_retrieve(
    Path((project_id, data_source_id)): Path<(i64, String)>,
    State(state): State<Arc<APIState>>,
) -> (StatusCode, Json<APIResponse>) {
    let project = project::Project::new_from_id(project_id);
    match state
        .store
        .load_data_source(&project, &data_source_id)
        .await
    {
        Err(e) => error_response(
            StatusCode::INTERNAL_SERVER_ERROR,
            "internal_server_error",
            "Failed to retrieve data source",
            Some(e),
        ),
        Ok(ds) => match ds {
            None => error_response(
                StatusCode::NOT_FOUND,
                "data_source_not_found",
                &format!("No data source found for id `{}`", data_source_id),
                None,
            ),
            Some(ds) => (
                StatusCode::OK,
                Json(APIResponse {
                    error: None,
                    response: Some(json!({
                        "data_source": {
                            "created": ds.created(),
                            "data_source_id": ds.data_source_id(),
                            "data_source_internal_id": ds.internal_id(),
                            "config": ds.config(),
                        },
                    })),
                }),
            ),
        },
    }
}

// Perform a search on a data source.

#[derive(serde::Deserialize)]
struct DatasourceSearchPayload {
    query: Option<String>,
    top_k: usize,
    filter: Option<SearchFilter>,
    view_filter: Option<SearchFilter>,
    full_text: bool,
    credentials: run::Credentials,
    target_document_tokens: Option<usize>,
}

async fn data_sources_search(
    Path((project_id, data_source_id)): Path<(i64, String)>,
    State(state): State<Arc<APIState>>,
    Json(payload): Json<DatasourceSearchPayload>,
) -> (StatusCode, Json<APIResponse>) {
    let project = project::Project::new_from_id(project_id);
    match state
        .store
        .load_data_source(&project, &data_source_id)
        .await
    {
        Err(e) => error_response(
            StatusCode::INTERNAL_SERVER_ERROR,
            "internal_server_error",
            "Failed to retrieve data source",
            Some(e),
        ),
        Ok(ds) => match ds {
            None => error_response(
                StatusCode::NOT_FOUND,
                "data_source_not_found",
                &format!("No data source found for id `{}`", data_source_id),
                None,
            ),
            Some(ds) => match ds
                .search(
                    payload.credentials,
                    state.store.clone(),
                    state.qdrant_clients.clone(),
                    &payload.query,
                    payload.top_k,
                    match payload.filter {
                        Some(filter) => Some(filter.postprocess_for_data_source(&data_source_id)),
                        None => None,
                    },
                    match payload.view_filter {
                        Some(filter) => Some(filter.postprocess_for_data_source(&data_source_id)),
                        None => None,
                    },
                    payload.full_text,
                    payload.target_document_tokens,
                )
                .await
            {
                Ok(documents) => (
                    StatusCode::OK,
                    Json(APIResponse {
                        error: None,
                        response: Some(json!({
                            "documents": documents,
                        })),
                    }),
                ),
                Err(e) => error_response(
                    StatusCode::INTERNAL_SERVER_ERROR,
                    "internal_server_error",
                    "Failed to perform the search",
                    Some(e),
                ),
            },
        },
    }
}

/// Update tags of a document in a data source.

#[derive(serde::Deserialize)]
struct DataSourcesDocumentsUpdateTagsPayload {
    add_tags: Option<Vec<String>>,
    remove_tags: Option<Vec<String>>,
}

async fn data_sources_documents_update_tags(
    Path((project_id, data_source_id, document_id)): Path<(i64, String, String)>,
    State(state): State<Arc<APIState>>,
    Json(payload): Json<DataSourcesDocumentsUpdateTagsPayload>,
) -> (StatusCode, Json<APIResponse>) {
    let project = project::Project::new_from_id(project_id);
    let add_tags = match payload.add_tags {
        Some(tags) => tags,
        None => vec![],
    };
    let remove_tags = match payload.remove_tags {
        Some(tags) => tags,
        None => vec![],
    };
    let add_tags_set: HashSet<String> = add_tags.iter().cloned().collect();
    let remove_tags_set: HashSet<String> = remove_tags.iter().cloned().collect();

    if add_tags_set.intersection(&remove_tags_set).count() > 0 {
        return error_response(
            StatusCode::BAD_REQUEST,
            "bad_request",
            "The `add_tags` and `remove_tags` lists have a non-empty intersection.",
            None,
        );
    }
    match state
        .store
        .load_data_source(&project, &data_source_id)
        .await
    {
        Err(e) => error_response(
            StatusCode::INTERNAL_SERVER_ERROR,
            "internal_server_error",
            "Failed to retrieve data source",
            Some(e),
        ),
        Ok(ds) => match ds {
            None => error_response(
                StatusCode::NOT_FOUND,
                "data_source_not_found",
                &format!("No data source found for id `{}`", data_source_id),
                None,
            ),
            Some(ds) => match ds
                .update_tags(
                    state.store.clone(),
                    state.qdrant_clients.clone(),
                    document_id,
                    add_tags_set.into_iter().collect(),
                    remove_tags_set.into_iter().collect(),
                )
                .await
            {
                Err(e) => error_response(
                    StatusCode::INTERNAL_SERVER_ERROR,
                    "internal_server_error",
                    "Failed to update document tags",
                    Some(e),
                ),
                Ok(_) => (
                    StatusCode::OK,
                    Json(APIResponse {
                        error: None,
                        response: Some(json!({
                            "data_source": {
                                "created": ds.created(),
                                "data_source_id": ds.data_source_id(),
                                "config": ds.config(),
                            },
                        })),
                    }),
                ),
            },
        },
    }
}

/// Update parents of a document in a data source.

#[derive(serde::Deserialize)]
struct DataSourcesDocumentsUpdateParentsPayload {
    parent_id: Option<String>,
    parents: Vec<String>,
}

async fn data_sources_documents_update_parents(
    Path((project_id, data_source_id, document_id)): Path<(i64, String, String)>,
    State(state): State<Arc<APIState>>,
    Json(payload): Json<DataSourcesDocumentsUpdateParentsPayload>,
) -> (StatusCode, Json<APIResponse>) {
    let project = project::Project::new_from_id(project_id);

    if payload.parents.get(0) != Some(&document_id) {
        info!(
            data_source_id = data_source_id,
            node_id = document_id,
            parents = ?payload.parents,
            node_type = "document",
            operation = "update_parents",
            "[KWSEARCH] invariant_first_parent_self"
        );
    }

    match &payload.parent_id {
        Some(parent_id) => {
            if payload.parents.get(1) != Some(parent_id) {
                return error_response(
                    StatusCode::BAD_REQUEST,
                    "invalid_parent_id",
                    "Failed to update document parents - parents[1] and parent_id should be equal",
                    None,
                );
            }
        }
        None => {
            if payload.parents.len() > 1 {
                // TODO(aubin) - re-enable this check when the log below does not pop
                // return error_response(
                //     StatusCode::BAD_REQUEST,
                //     "invalid_parent_id",
                //     "Failed to update document parents - parent_id should not be null if parents[1] is defined",
                //     None,
                // );
                info!(
                    data_source_id = data_source_id,
                    node_id = document_id,
                    parents = ?payload.parents,
                    node_type = "document",
                    operation = "update_parents",
                    "[KWSEARCH] invariant_parent_id_incorrectly_none"
                );
            }
        }
    }

    match state
        .store
        .load_data_source(&project, &data_source_id)
        .await
    {
        Err(e) => error_response(
            StatusCode::INTERNAL_SERVER_ERROR,
            "internal_server_error",
            "Failed to retrieve data source",
            Some(e),
        ),
        Ok(ds) => match ds {
            None => error_response(
                StatusCode::NOT_FOUND,
                "data_source_not_found",
                &format!("No data source found for id `{}`", data_source_id),
                None,
            ),
            Some(ds) => match ds
                .update_parents(
                    state.store.clone(),
                    state.qdrant_clients.clone(),
                    state.search_store.clone(),
                    document_id,
                    payload.parents,
                )
                .await
            {
                Err(e) => error_response(
                    StatusCode::INTERNAL_SERVER_ERROR,
                    "internal_server_error",
                    "Failed to update document parents",
                    Some(e),
                ),
                Ok(_) => (
                    StatusCode::OK,
                    Json(APIResponse {
                        error: None,
                        response: Some(json!({
                            "data_source": {
                                "created": ds.created(),
                                "data_source_id": ds.data_source_id(),
                                "config": ds.config(),
                            },
                        })),
                    }),
                ),
            },
        },
    }
}

// List versions of a document in a data source.

#[derive(serde::Deserialize)]
struct DataSourcesDocumentsVersionsListQuery {
    offset: usize,
    limit: usize,
    latest_hash: Option<String>, // Hash of the latest version to retrieve.
    view_filter: Option<String>, // Parsed as JSON.
}

async fn data_sources_documents_versions_list(
    Path((project_id, data_source_id, document_id)): Path<(i64, String, String)>,
    State(state): State<Arc<APIState>>,
    Query(query): Query<DataSourcesDocumentsVersionsListQuery>,
) -> (StatusCode, Json<APIResponse>) {
    let view_filter: Option<SearchFilter> = match query
        .view_filter
        .as_ref()
        .and_then(|f| Some(serde_json::from_str(f)))
    {
        Some(Ok(f)) => Some(f),
        None => None,
        Some(Err(e)) => {
            return error_response(
                StatusCode::BAD_REQUEST,
                "invalid_view_filter",
                "Failed to parse view_filter query parameter",
                Some(e.into()),
            )
        }
    };

    let project = project::Project::new_from_id(project_id);
    match state
        .store
        .list_data_source_document_versions(
            &project,
            &data_source_id,
            &document_id,
            Some((query.limit, query.offset)),
            &match view_filter {
                Some(filter) => Some(filter.postprocess_for_data_source(&data_source_id)),
                None => None,
            },
            &query.latest_hash,
            true,
        )
        .await
    {
        Err(e) => error_response(
            StatusCode::INTERNAL_SERVER_ERROR,
            "internal_server_error",
            "Failed to list document versions",
            Some(e),
        ),
        Ok((versions, total)) => (
            StatusCode::OK,
            Json(APIResponse {
                error: None,
                response: Some(json!({
                    "offset": query.offset,
                    "limit": query.limit,
                    "total": total,
                    "versions": versions,
                })),
            }),
        ),
    }
}

/// Upsert a document in a data source.

#[derive(serde::Deserialize)]
struct DataSourcesDocumentsUpsertPayload {
    document_id: String,
    timestamp: Option<u64>,
    tags: Vec<String>,
    parent_id: Option<String>,
    parents: Vec<String>,
    source_url: Option<String>,
    section: Section,
    credentials: run::Credentials,
    light_document_output: Option<bool>,
    title: String,
    mime_type: String,
    provider_visibility: Option<String>,
}

async fn data_sources_documents_upsert(
    Path((project_id, data_source_id)): Path<(i64, String)>,
    State(state): State<Arc<APIState>>,
    Json(payload): Json<DataSourcesDocumentsUpsertPayload>,
) -> (StatusCode, Json<APIResponse>) {
    let project = project::Project::new_from_id(project_id);
    let light_document_output = match payload.light_document_output {
        Some(v) => v,
        None => false,
    };

    if payload.parents.get(0) != Some(&payload.document_id) {
        info!(
            data_source_id = data_source_id,
            node_id = payload.document_id,
            parents = ?payload.parents,
            node_type = "document",
            operation = "upsert",
            "[KWSEARCH] invariant_first_parent_self"
        );
    }

    match &payload.parent_id {
        Some(parent_id) => {
            if payload.parents.get(1) != Some(parent_id) {
                info!(
                    data_source_id = data_source_id,
                    node_id = payload.document_id,
                    parent_id = parent_id,
                    parents = ?payload.parents,
                    node_type = "document",
                    operation = "upsert",
                    "[KWSEARCH] invariant_parent_id_equal_parent_1"
                );
                // TODO(fontanierh): Temporary, as we need to let some jobs go through.
                // return error_response(
                //     StatusCode::BAD_REQUEST,
                //     "invalid_parent_id",
                //     "Failed to upsert document - parents[1] and parent_id should be equal",
                //     None,
                // );
            }
        }
        None => {
            if payload.parents.len() > 1 {
                // TODO(aubin) - re-enable this check when the log below does not pop
                // return error_response(
                //     StatusCode::BAD_REQUEST,
                //     "invalid_parent_id",
                //     "Failed to upsert document - parent_id should not be null if parents[1] is defined",
                //     None,
                // );
                info!(
                    data_source_id = data_source_id,
                    node_id = payload.document_id,
                    parents = ?payload.parents,
                    node_type = "document",
                    operation = "upsert",
                    "[KWSEARCH] invariant_parent_id_incorrectly_none"
                );
            }
        }
    }

    match state
        .store
        .load_data_source(&project, &data_source_id)
        .await
    {
        Err(e) => error_response(
            StatusCode::INTERNAL_SERVER_ERROR,
            "internal_server_error",
            "Failed to retrieve data source",
            Some(e),
        ),
        Ok(ds) => match ds {
            None => error_response(
                StatusCode::NOT_FOUND,
                "data_source_not_found",
                &format!("No data source found for id `{}`", data_source_id),
                None,
            ),
            Some(ds) => {
                match ds
                    .upsert(
                        payload.credentials,
                        state.store.clone(),
                        state.qdrant_clients.clone(),
                        &payload.document_id,
                        payload.title,
                        payload.mime_type,
                        &payload.provider_visibility,
                        payload.timestamp,
                        &payload.tags,
                        &payload.parents,
                        &payload.source_url,
                        payload.section,
                        true, // preserve system tags
                        state.search_store.clone(),
                    )
                    .await
                {
                    Err(e) => error_response(
                        StatusCode::INTERNAL_SERVER_ERROR,
                        "internal_server_error",
                        "Failed to upsert document",
                        Some(e),
                    ),
                    Ok(d) => {
                        let mut response_data = json!({
                            "data_source": {
                                "created": ds.created(),
                                "data_source_id": ds.data_source_id(),
                                "config": ds.config(),
                            },
                        });
                        if light_document_output {
                            response_data["document"] = json!({
                                "hash": d.hash,
                                "text_size": d.text_size,
                                "chunk_count": d.chunk_count,
                                "token_count": d.token_count,
                                "created": d.created,
                            });
                        } else {
                            response_data["document"] = json!(d);
                        }
                        (
                            StatusCode::OK,
                            Json(APIResponse {
                                error: None,
                                response: Some(response_data),
                            }),
                        )
                    }
                }
            }
        },
    }
}

/// List documents from a data source.

#[derive(serde::Deserialize)]
struct DataSourcesListQuery {
    document_ids: Option<String>, // Parse as JSON.
    limit: Option<usize>,
    offset: Option<usize>,
    view_filter: Option<String>, // Parsed as JSON.
}

async fn data_sources_documents_list(
    Path((project_id, data_source_id)): Path<(i64, String)>,
    State(state): State<Arc<APIState>>,
    Query(query): Query<DataSourcesListQuery>,
) -> (StatusCode, Json<APIResponse>) {
    let view_filter: Option<SearchFilter> = match query
        .view_filter
        .as_ref()
        .and_then(|f| Some(serde_json::from_str(f)))
    {
        Some(Ok(f)) => Some(f),
        None => None,
        Some(Err(e)) => {
            return error_response(
                StatusCode::BAD_REQUEST,
                "invalid_view_filter",
                "Failed to parse view_filter query parameter",
                Some(e.into()),
            )
        }
    };

    let limit_offset: Option<(usize, usize)> = match (query.limit, query.offset) {
        (Some(limit), Some(offset)) => Some((limit, offset)),
        _ => None,
    };

    let document_ids: Option<Vec<String>> = match query.document_ids {
        Some(ref ids) => match serde_json::from_str(ids) {
            Ok(parsed_ids) => Some(parsed_ids),
            Err(e) => {
                return error_response(
                    StatusCode::BAD_REQUEST,
                    "invalid_document_ids",
                    "Failed to parse document_ids query parameter",
                    Some(e.into()),
                )
            }
        },
        None => None,
    };

    let project = project::Project::new_from_id(project_id);
    match state
        .store
        .list_data_source_documents(
            &project,
            &data_source_id,
            &match view_filter {
                Some(filter) => Some(filter.postprocess_for_data_source(&data_source_id)),
                None => None,
            },
            &document_ids,
            limit_offset,
            true, // remove system tags
            true,
        )
        .await
    {
        Err(e) => error_response(
            StatusCode::INTERNAL_SERVER_ERROR,
            "internal_server_error",
            "Failed to list data source",
            Some(e),
        ),
        Ok((documents, total)) => (
            StatusCode::OK,
            Json(APIResponse {
                error: None,
                response: Some(json!({
                    "documents": documents,
                    "limit": query.limit,
                    "offset": query.offset,
                    "total": total,
                })),
            }),
        ),
    }
}

/// Retrieve document from a data source.
#[derive(serde::Deserialize)]
struct DataSourcesDocumentsRetrieveQuery {
    version_hash: Option<String>,
    view_filter: Option<String>, // Parsed as JSON.
}

async fn data_sources_documents_retrieve(
    Path((project_id, data_source_id, document_id)): Path<(i64, String, String)>,
    State(state): State<Arc<APIState>>,
    Query(query): Query<DataSourcesDocumentsRetrieveQuery>,
) -> (StatusCode, Json<APIResponse>) {
    let view_filter: Option<SearchFilter> = match query
        .view_filter
        .as_ref()
        .and_then(|f| Some(serde_json::from_str(f)))
    {
        Some(Ok(f)) => Some(f),
        None => None,
        Some(Err(e)) => {
            return error_response(
                StatusCode::BAD_REQUEST,
                "invalid_view_filter",
                "Failed to parse view_filter query parameter",
                Some(e.into()),
            )
        }
    };
    let project = project::Project::new_from_id(project_id);
    match state
        .store
        .load_data_source(&project, &data_source_id)
        .await
    {
        Err(e) => error_response(
            StatusCode::INTERNAL_SERVER_ERROR,
            "internal_server_error",
            "Failed to retrieve data source",
            Some(e),
        ),
        Ok(ds) => match ds {
            None => error_response(
                StatusCode::NOT_FOUND,
                "data_source_not_found",
                &format!("No data source found for id `{}`", data_source_id),
                None,
            ),
            Some(ds) => match ds
                .retrieve(
                    state.store.clone(),
                    &document_id,
                    &match view_filter {
                        Some(filter) => Some(filter.postprocess_for_data_source(&data_source_id)),
                        None => None,
                    },
                    true,
                    &query.version_hash,
                )
                .await
            {
                Err(e) => error_response(
                    StatusCode::INTERNAL_SERVER_ERROR,
                    "internal_server_error",
                    "Failed to retrieve document",
                    Some(e),
                ),
                Ok(None) => error_response(
                    StatusCode::NOT_FOUND,
                    "data_source_document_not_found",
                    &format!("No document found for id `{}`", document_id),
                    None,
                ),
                Ok(Some(d)) => (
                    StatusCode::OK,
                    Json(APIResponse {
                        error: None,
                        response: Some(json!({
                            "document": d,
                            "data_source": {
                                "created": ds.created(),
                                "data_source_id": ds.data_source_id(),
                                "config": ds.config(),
                            },
                        })),
                    }),
                ),
            },
        },
    }
}

/// Delete document from a data source.

async fn data_sources_documents_delete(
    Path((project_id, data_source_id, document_id)): Path<(i64, String, String)>,
    State(state): State<Arc<APIState>>,
) -> (StatusCode, Json<APIResponse>) {
    let project = project::Project::new_from_id(project_id);
    match state
        .store
        .load_data_source(&project, &data_source_id)
        .await
    {
        Err(e) => error_response(
            StatusCode::INTERNAL_SERVER_ERROR,
            "internal_server_error",
            "Failed to retrieve data source",
            Some(e),
        ),
        Ok(ds) => match ds {
            None => error_response(
                StatusCode::NOT_FOUND,
                "data_source_not_found",
                &format!("No data source found for id `{}`", data_source_id),
                None,
            ),
            Some(ds) => match ds
                .delete_document(
                    state.store.clone(),
                    state.qdrant_clients.clone(),
                    state.search_store.clone(),
                    &document_id,
                )
                .await
            {
                Err(e) => error_response(
                    StatusCode::INTERNAL_SERVER_ERROR,
                    "internal_server_error",
                    "Failed to delete document",
                    Some(e),
                ),
                Ok(_) => (
                    StatusCode::OK,
                    Json(APIResponse {
                        error: None,
                        response: Some(json!({
                            "data_source": {
                                "created": ds.created(),
                                "data_source_id": ds.data_source_id(),
                                "config": ds.config(),
                            },
                        })),
                    }),
                ),
            },
        },
    }
}

/// Scrub document deleted versions

async fn data_sources_documents_scrub_deleted_versions(
    Path((project_id, data_source_id, document_id)): Path<(i64, String, String)>,
    State(state): State<Arc<APIState>>,
) -> (StatusCode, Json<APIResponse>) {
    let project = project::Project::new_from_id(project_id);
    match state
        .store
        .load_data_source(&project, &data_source_id)
        .await
    {
        Err(e) => error_response(
            StatusCode::INTERNAL_SERVER_ERROR,
            "internal_server_error",
            "Failed to retrieve data source",
            Some(e),
        ),
        Ok(ds) => match ds {
            None => error_response(
                StatusCode::NOT_FOUND,
                "data_source_not_found",
                &format!("No data source found for id `{}`", data_source_id),
                None,
            ),
            Some(ds) => match ds
                .scrub_document_deleted_versions(state.store.clone(), &document_id)
                .await
            {
                Err(e) => error_response(
                    StatusCode::INTERNAL_SERVER_ERROR,
                    "internal_server_error",
                    "Failed to scrub document deleted versions",
                    Some(e),
                ),
                Ok(versions) => (
                    StatusCode::OK,
                    Json(APIResponse {
                        error: None,
                        response: Some(json!({
                            "versions": versions,
                        })),
                    }),
                ),
            },
        },
    }
}

/// Delete a data source.

async fn data_sources_delete(
    Path((project_id, data_source_id)): Path<(i64, String)>,
    State(state): State<Arc<APIState>>,
) -> (StatusCode, Json<APIResponse>) {
    let project = project::Project::new_from_id(project_id);
    match state
        .store
        .load_data_source(&project, &data_source_id)
        .await
    {
        Err(e) => error_response(
            StatusCode::INTERNAL_SERVER_ERROR,
            "internal_server_error",
            "Failed to retrieve data source",
            Some(e),
        ),
        Ok(ds) => match ds {
            None => error_response(
                StatusCode::NOT_FOUND,
                "data_source_not_found",
                &format!("No data source found for id `{}`", data_source_id),
                None,
            ),
            Some(ds) => match ds
                .delete(
                    state.store.clone(),
                    state.databases_store.clone(),
                    state.qdrant_clients.clone(),
                    state.search_store.clone(),
                )
                .await
            {
                Err(e) => error_response(
                    StatusCode::INTERNAL_SERVER_ERROR,
                    "internal_server_error",
                    "Failed to delete data source",
                    Some(e),
                ),
                Ok(_) => (
                    StatusCode::OK,
                    Json(APIResponse {
                        error: None,
                        response: Some(json!({
                            "data_source": {
                                "created": ds.created(),
                                "data_source_id": ds.data_source_id(),
                                "config": ds.config(),
                            }
                        })),
                    }),
                ),
            },
        },
    }
}

#[derive(serde::Deserialize)]
struct DatabasesTablesUpsertPayload {
    table_id: String,
    name: String,
    description: String,
    timestamp: Option<u64>,
    tags: Vec<String>,
    parent_id: Option<String>,
    parents: Vec<String>,
    source_url: Option<String>,

    // Remote DB specifics
    remote_database_table_id: Option<String>,
    remote_database_secret_id: Option<String>,

    // Node meta:
    title: String,
    mime_type: String,
    provider_visibility: Option<String>,
}

async fn tables_upsert(
    Path((project_id, data_source_id)): Path<(i64, String)>,
    State(state): State<Arc<APIState>>,
    Json(payload): Json<DatabasesTablesUpsertPayload>,
) -> (StatusCode, Json<APIResponse>) {
    let project = project::Project::new_from_id(project_id);

    if payload.parents.get(0) != Some(&payload.table_id) {
        info!(
            data_source_id = data_source_id,
            node_id = payload.table_id,
            parents = ?payload.parents,
            node_type = "table",
            operation = "upsert",
            "[KWSEARCH] invariant_first_parent_self"
        );
    }

    match &payload.parent_id {
        Some(parent_id) => {
            if payload.parents.get(1) != Some(parent_id) {
                return error_response(
                    StatusCode::BAD_REQUEST,
                    "invalid_parent_id",
                    "Failed to upsert table - parents[1] and parent_id should be equal",
                    None,
                );
            }
        }
        None => {
            if payload.parents.len() > 1 {
                // TODO(aubin) - re-enable this check when the log below does not pop
                //     return error_response(
                //         StatusCode::BAD_REQUEST,
                //         "invalid_parent_id",
                //         "Failed to upsert table - parent_id should not be null if parents[1] is defined",
                //         None,
                //     );
                info!(
                    data_source_id = data_source_id,
                    node_id = payload.table_id,
                    parents = ?payload.parents,
                    node_type = "table",
                    operation = "upsert",
                    "[KWSEARCH] invariant_parent_id_incorrectly_none"
                );
            }
        }
    }

    match state
        .store
        .upsert_data_source_table(
            project,
            data_source_id,
            TableUpsertParams {
                table_id: payload.table_id,
                name: payload.name,
                description: payload.description,
                timestamp: payload.timestamp.unwrap_or(utils::now()),
                tags: payload.tags,
                parents: payload.parents,
                source_url: payload.source_url,
                remote_database_table_id: payload.remote_database_table_id,
                remote_database_secret_id: payload.remote_database_secret_id,
                title: payload.title,
                mime_type: payload.mime_type,
                provider_visibility: payload.provider_visibility,
            },
        )
        .await
    {
        Ok(table) => match state
            .search_store
            .index_node(Node::from(table.clone()))
            .await
        {
            Ok(_) => (
                StatusCode::OK,
                Json(APIResponse {
                    error: None,
                    response: Some(json!({ "table": table })),
                }),
            ),
            Err(e) => error_response(
                StatusCode::INTERNAL_SERVER_ERROR,
                "internal_server_error",
                "Failed to index table",
                Some(e),
            ),
        },
        Err(e) => error_response(
            StatusCode::INTERNAL_SERVER_ERROR,
            "internal_server_error",
            "Failed to upsert table",
            Some(e),
        ),
    }
}

/// Retrieve table from a data source.
#[derive(serde::Deserialize)]
struct TableRetrieveQuery {
    view_filter: Option<String>, // Parsed as JSON.
}

async fn tables_retrieve(
    Path((project_id, data_source_id, table_id)): Path<(i64, String, String)>,
    State(state): State<Arc<APIState>>,
    Query(query): Query<TableRetrieveQuery>,
) -> (StatusCode, Json<APIResponse>) {
    let view_filter: Option<SearchFilter> = match query
        .view_filter
        .as_ref()
        .and_then(|f| Some(serde_json::from_str(f)))
    {
        Some(Ok(f)) => Some(f),
        None => None,
        Some(Err(e)) => {
            return error_response(
                StatusCode::BAD_REQUEST,
                "invalid_view_filter",
                "Failed to parse view_filter query parameter",
                Some(e.into()),
            )
        }
    };

    let project = project::Project::new_from_id(project_id);

    match state
        .store
        .load_data_source_table(&project, &data_source_id, &table_id)
        .await
    {
        Err(e) => error_response(
            StatusCode::INTERNAL_SERVER_ERROR,
            "internal_server_error",
            "Failed to retrieve table",
            Some(e),
        ),
        Ok(table) => match table.filter(|table| table.match_filter(&view_filter)) {
            None => error_response(
                StatusCode::NOT_FOUND,
                "table_not_found",
                &format!("No table found for id `{}`", table_id),
                None,
            ),
            Some(table) => (
                StatusCode::OK,
                Json(APIResponse {
                    error: None,
                    response: Some(json!({
                        "table": table
                    })),
                }),
            ),
        },
    }
}

#[derive(serde::Deserialize)]
struct TableListQuery {
    limit: Option<usize>,
    offset: Option<usize>,
    table_ids: Option<String>,   // Parsed as JSON.
    view_filter: Option<String>, // Parsed as JSON.
}

async fn tables_list(
    Path((project_id, data_source_id)): Path<(i64, String)>,
    State(state): State<Arc<APIState>>,
    Query(query): Query<TableListQuery>,
) -> (StatusCode, Json<APIResponse>) {
    let project = project::Project::new_from_id(project_id);
    let view_filter: Option<SearchFilter> = match query
        .view_filter
        .as_ref()
        .and_then(|f| Some(serde_json::from_str(f)))
    {
        Some(Ok(f)) => Some(f),
        None => None,
        Some(Err(e)) => {
            return error_response(
                StatusCode::BAD_REQUEST,
                "invalid_view_filter",
                "Failed to parse view_filter query parameter",
                Some(e.into()),
            )
        }
    };

    let limit_offset: Option<(usize, usize)> = match (query.limit, query.offset) {
        (Some(limit), Some(offset)) => Some((limit, offset)),
        _ => None,
    };

    let table_ids: Option<Vec<String>> = match query.table_ids {
        Some(ref ids) => match serde_json::from_str(ids) {
            Ok(parsed_ids) => Some(parsed_ids),
            Err(e) => {
                return error_response(
                    StatusCode::BAD_REQUEST,
                    "invalid_table_ids",
                    "Failed to parse table_ids query parameter",
                    Some(e.into()),
                )
            }
        },
        None => None,
    };

    match state
        .store
        .list_data_source_tables(
            &project,
            &data_source_id,
            &view_filter,
            &table_ids,
            limit_offset,
        )
        .await
    {
        Err(e) => error_response(
            StatusCode::INTERNAL_SERVER_ERROR,
            "internal_server_error",
            "Failed to list tables",
            Some(e),
        ),
        Ok((tables, total)) => (
            StatusCode::OK,
            Json(APIResponse {
                error: None,
                response: Some(json!({
                    "limit": query.limit,
                    "offset": query.offset,
                    "tables": tables,
                    "total": total,
                })),
            }),
        ),
    }
}

async fn tables_delete(
    Path((project_id, data_source_id, table_id)): Path<(i64, String, String)>,
    State(state): State<Arc<APIState>>,
) -> (StatusCode, Json<APIResponse>) {
    let project = project::Project::new_from_id(project_id);

    match state
        .store
        .load_data_source_table(&project, &data_source_id, &table_id)
        .await
    {
        Err(e) => error_response(
            StatusCode::INTERNAL_SERVER_ERROR,
            "internal_server_error",
            "Failed to load table",
            Some(e),
        ),
        Ok(None) => (
            StatusCode::OK,
            Json(APIResponse {
                error: None,
                response: Some(json!({
                    "success": true,
                })),
            }),
        ),
        Ok(Some(table)) => {
            match table
                .delete(
                    state.store.clone(),
                    state.databases_store.clone(),
                    Some(state.search_store.clone()),
                )
                .await
            {
                Err(e) => error_response(
                    StatusCode::INTERNAL_SERVER_ERROR,
                    "internal_server_error",
                    "Failed to delete table",
                    Some(e),
                ),
                Ok(_) => (
                    StatusCode::OK,
                    Json(APIResponse {
                        error: None,
                        response: Some(json!({
                            "success": true,
                        })),
                    }),
                ),
            }
        }
    }
}

async fn tables_update_parents(
    Path((project_id, data_source_id, table_id)): Path<(i64, String, String)>,
    State(state): State<Arc<APIState>>,
    Json(payload): Json<DataSourcesDocumentsUpdateParentsPayload>,
) -> (StatusCode, Json<APIResponse>) {
    let project = project::Project::new_from_id(project_id);

    if payload.parents.get(0) != Some(&table_id) {
        info!(
            data_source_id = data_source_id,
            node_id = table_id,
            parents = ?payload.parents,
            node_type = "table",
            operation = "update_parents",
            "[KWSEARCH] invariant_first_parent_self"
        );
    }

    match &payload.parent_id {
        Some(parent_id) => {
            if payload.parents.get(1) != Some(parent_id) {
                return error_response(
                    StatusCode::BAD_REQUEST,
                    "invalid_parent_id",
                    "Failed to update table parents - parents[1] and parent_id should be equal",
                    None,
                );
            }
        }
        None => {
            if payload.parents.len() > 1 {
                // TODO(aubin) - re-enable this check when the log below does not pop
                //     return error_response(
                //         StatusCode::BAD_REQUEST,
                //         "invalid_parent_id",
                //         "Failed to update table parents - parent_id should not be null if parents[1] is defined",
                //         None,
                //     );
                info!(
                    data_source_id = data_source_id,
                    node_id = table_id,
                    parents = ?payload.parents,
                    node_type = "table",
                    operation = "update_parents",
                    "[KWSEARCH] invariant_parent_id_incorrectly_none"
                );
            }
        }
    }

    match state
        .store
        .load_data_source_table(&project, &data_source_id, &table_id)
        .await
    {
        Err(e) => error_response(
            StatusCode::INTERNAL_SERVER_ERROR,
            "internal_server_error",
            "Failed to load table",
            Some(e),
        ),
        Ok(None) => error_response(
            StatusCode::NOT_FOUND,
            "table_not_found",
            &format!("No table found for id `{}`", table_id),
            None,
        ),
        Ok(Some(table)) => match table
            .update_parents(
                state.store.clone(),
                state.search_store.clone(),
                payload.parents.clone(),
            )
            .await
        {
            Err(e) => error_response(
                StatusCode::INTERNAL_SERVER_ERROR,
                "internal_server_error",
                "Failed to update table parents",
                Some(e),
            ),
            Ok(_) => (
                StatusCode::OK,
                Json(APIResponse {
                    error: None,
                    response: Some(json!({
                        "success": true,
                    })),
                }),
            ),
        },
    }
}

#[derive(serde::Deserialize)]
struct TablesRowsUpsertPayload {
    rows: Vec<Row>,
    truncate: Option<bool>,
}

async fn tables_rows_upsert(
    Path((project_id, data_source_id, table_id)): Path<(i64, String, String)>,
    State(state): State<Arc<APIState>>,
    Json(payload): Json<TablesRowsUpsertPayload>,
) -> (StatusCode, Json<APIResponse>) {
    let project = project::Project::new_from_id(project_id);

    match state
        .store
        .load_data_source_table(&project, &data_source_id, &table_id)
        .await
    {
        Err(e) => {
            return error_response(
                StatusCode::INTERNAL_SERVER_ERROR,
                "internal_server_error",
                "Failed to load table",
                Some(e),
            )
        }
        Ok(None) => {
            return error_response(
                StatusCode::NOT_FOUND,
                "table_not_found",
                &format!("No table found for id `{}`", table_id),
                None,
            )
        }
        Ok(Some(table)) => match LocalTable::from_table(table) {
            Err(e) => {
                return error_response(
                    StatusCode::BAD_REQUEST,
                    "invalid_table",
                    "Table is not local",
                    Some(e),
                )
            }
            Ok(table) => {
                match table
                    .upsert_rows(
                        state.store.clone(),
                        state.databases_store.clone(),
                        payload.rows,
                        match payload.truncate {
                            Some(v) => v,
                            None => false,
                        },
                    )
                    .await
                {
                    Err(e) => {
                        return error_response(
                            StatusCode::INTERNAL_SERVER_ERROR,
                            "internal_server_error",
                            "Failed to upsert rows",
                            Some(e),
                        )
                    }
                    Ok(_) => (
                        StatusCode::OK,
                        Json(APIResponse {
                            error: None,
                            response: Some(json!({
                                "success": true,
                            })),
                        }),
                    ),
                }
            }
        },
    }
}

async fn tables_rows_retrieve(
    Path((project_id, data_source_id, table_id, row_id)): Path<(i64, String, String, String)>,
    State(state): State<Arc<APIState>>,
    Query(query): Query<TableRetrieveQuery>,
) -> (StatusCode, Json<APIResponse>) {
    let project = project::Project::new_from_id(project_id);
    let view_filter: Option<SearchFilter> = match query
        .view_filter
        .as_ref()
        .and_then(|f| Some(serde_json::from_str(f)))
    {
        Some(Ok(f)) => Some(f),
        None => None,
        Some(Err(e)) => {
            return error_response(
                StatusCode::BAD_REQUEST,
                "invalid_view_filter",
                "Failed to parse view_filter query parameter",
                Some(e.into()),
            )
        }
    };

    match state
        .store
        .load_data_source_table(&project, &data_source_id, &table_id)
        .await
    {
        Err(e) => {
            return error_response(
                StatusCode::INTERNAL_SERVER_ERROR,
                "internal_server_error",
                "Failed to load table",
                Some(e),
            )
        }
        Ok(table) => match table.filter(|table| table.match_filter(&view_filter)) {
            None => {
                return error_response(
                    StatusCode::NOT_FOUND,
                    "table_not_found",
                    &format!("No table found for id `{}`", table_id),
                    None,
                )
            }
            Some(table) => match LocalTable::from_table(table) {
                Err(e) => {
                    return error_response(
                        StatusCode::BAD_REQUEST,
                        "invalid_table",
                        "Table is not local",
                        Some(e),
                    )
                }
                Ok(table) => {
                    match table
                        .retrieve_row(state.databases_store.clone(), &row_id)
                        .await
                    {
                        Err(e) => {
                            return error_response(
                                StatusCode::INTERNAL_SERVER_ERROR,
                                "internal_server_error",
                                "Failed to load row",
                                Some(e),
                            )
                        }
                        Ok(None) => {
                            return error_response(
                                StatusCode::NOT_FOUND,
                                "table_row_not_found",
                                &format!("No table row found for id `{}`", row_id),
                                None,
                            )
                        }
                        Ok(Some(row)) => {
                            return (
                                StatusCode::OK,
                                Json(APIResponse {
                                    error: None,
                                    response: Some(json!({
                                        "row": row,
                                    })),
                                }),
                            )
                        }
                    }
                }
            },
        },
    }
}

async fn tables_rows_delete(
    Path((project_id, data_source_id, table_id, row_id)): Path<(i64, String, String, String)>,
    State(state): State<Arc<APIState>>,
) -> (StatusCode, Json<APIResponse>) {
    let project = project::Project::new_from_id(project_id);

    match state
        .store
        .load_data_source_table(&project, &data_source_id, &table_id)
        .await
    {
        Err(e) => {
            return error_response(
                StatusCode::INTERNAL_SERVER_ERROR,
                "internal_server_error",
                "Failed to load table",
                Some(e),
            )
        }
        Ok(None) => {
            return (
                StatusCode::NOT_FOUND,
                Json(APIResponse {
                    error: Some(APIError {
                        code: "table_not_found".to_string(),
                        message: format!("No table found for id `{}`", table_id),
                    }),
                    response: None,
                }),
            )
        }
        Ok(Some(table)) => match LocalTable::from_table(table) {
            Err(e) => {
                return error_response(
                    StatusCode::BAD_REQUEST,
                    "invalid_table",
                    "Table is not local",
                    Some(e),
                )
            }
            Ok(table) => {
                match table
                    .delete_row(state.databases_store.clone(), &row_id)
                    .await
                {
                    Err(e) => {
                        return error_response(
                            StatusCode::INTERNAL_SERVER_ERROR,
                            "internal_server_error",
                            "Failed to delete row",
                            Some(e),
                        )
                    }
                    Ok(_) => (
                        StatusCode::OK,
                        Json(APIResponse {
                            error: None,
                            response: Some(json!({
                                "success": true,
                            })),
                        }),
                    ),
                }
            }
        },
    }
}

#[derive(serde::Deserialize)]
struct DatabasesRowsListQuery {
    offset: usize,
    limit: usize,
    view_filter: Option<String>,
}

async fn tables_rows_list(
    Path((project_id, data_source_id, table_id)): Path<(i64, String, String)>,
    State(state): State<Arc<APIState>>,
    Query(query): Query<DatabasesRowsListQuery>,
) -> (StatusCode, Json<APIResponse>) {
    let project = project::Project::new_from_id(project_id);
    let view_filter: Option<SearchFilter> = match query
        .view_filter
        .as_ref()
        .and_then(|f| Some(serde_json::from_str(f)))
    {
        Some(Ok(f)) => Some(f),
        None => None,
        Some(Err(e)) => {
            return error_response(
                StatusCode::BAD_REQUEST,
                "invalid_view_filter",
                "Failed to parse view_filter query parameter",
                Some(e.into()),
            )
        }
    };

    match state
        .store
        .load_data_source_table(&project, &data_source_id, &table_id)
        .await
    {
        Err(e) => {
            return error_response(
                StatusCode::INTERNAL_SERVER_ERROR,
                "internal_server_error",
                "Failed to load table",
                Some(e),
            )
        }
        Ok(table) => match table.filter(|table| table.match_filter(&view_filter)) {
            None => {
                return error_response(
                    StatusCode::NOT_FOUND,
                    "table_not_found",
                    &format!("No table found for id `{}`", table_id),
                    None,
                )
            }
            Some(table) => match LocalTable::from_table(table) {
                Err(e) => error_response(
                    StatusCode::BAD_REQUEST,
                    "invalid_table",
                    "Table is not local",
                    Some(e),
                ),
                Ok(table) => match table
                    .list_rows(
                        state.databases_store.clone(),
                        Some((query.limit, query.offset)),
                    )
                    .await
                {
                    Err(e) => error_response(
                        StatusCode::INTERNAL_SERVER_ERROR,
                        "internal_server_error",
                        "Failed to list rows",
                        Some(e),
                    ),
                    Ok((rows, total)) => (
                        StatusCode::OK,
                        Json(APIResponse {
                            error: None,
                            response: Some(json!({
                                "offset": query.offset,
                                "limit": query.limit,
                                "total": total,
                                "rows": rows,
                            })),
                        }),
                    ),
                },
            },
        },
    }
}

#[derive(serde::Deserialize)]
struct FoldersUpsertPayload {
    folder_id: String,
    timestamp: Option<u64>,
    parent_id: Option<String>,
    parents: Vec<String>,
    title: String,
    mime_type: String,
<<<<<<< HEAD
    provider_visibility: Option<String>,
=======
    source_url: Option<String>,
>>>>>>> 3068af85
}

async fn folders_upsert(
    Path((project_id, data_source_id)): Path<(i64, String)>,
    State(state): State<Arc<APIState>>,
    Json(payload): Json<FoldersUpsertPayload>,
) -> (StatusCode, Json<APIResponse>) {
    let project = project::Project::new_from_id(project_id);

    if payload.parents.get(0) != Some(&payload.folder_id) {
        info!(
            data_source_id = data_source_id,
            node_id = payload.folder_id,
            parents = ?payload.parents,
            node_type = "folder",
            operation = "upsert",
            "[KWSEARCH] invariant_first_parent_self"
        );
    }

    match &payload.parent_id {
        Some(parent_id) => {
            if payload.parents.get(1) != Some(parent_id) {
                return error_response(
                    StatusCode::BAD_REQUEST,
                    "invalid_parent_id",
                    "Failed to upsert folder - parents[1] and parent_id should be equal",
                    None,
                );
            }
        }
        None => {
            if payload.parents.len() > 1 {
                // TODO(aubin) - re-enable this check when the log below does not pop
                //     return error_response(
                //         StatusCode::BAD_REQUEST,
                //         "invalid_parent_id",
                //         "Failed to upsert folder - parent_id should not be null if parents[1] is defined",
                //         None,
                //     );
                info!(
                    data_source_id = data_source_id,
                    node_id = payload.folder_id,
                    parents = ?payload.parents,
                    node_type = "folder",
                    operation = "upsert",
                    "[KWSEARCH] invariant_parent_id_incorrectly_none"
                );
            }
        }
    }

    match state
        .store
        .upsert_data_source_folder(
            project,
            data_source_id,
            FolderUpsertParams {
                folder_id: payload.folder_id,
                timestamp: payload.timestamp.unwrap_or(utils::now()),
                parents: payload.parents,
                title: payload.title,
                mime_type: payload.mime_type,
<<<<<<< HEAD
                provider_visibility: payload.provider_visibility,
=======
                source_url: payload.source_url,
>>>>>>> 3068af85
            },
        )
        .await
    {
        Err(e) => error_response(
            StatusCode::INTERNAL_SERVER_ERROR,
            "internal_server_error",
            "Failed to upsert folder",
            Some(e),
        ),
        Ok(folder) => match state
            .search_store
            .index_node(Node::from(folder.clone()))
            .await
        {
            Ok(_) => (
                StatusCode::OK,
                Json(APIResponse {
                    error: None,
                    response: Some(json!({
                        "folder": folder
                    })),
                }),
            ),
            Err(e) => error_response(
                StatusCode::INTERNAL_SERVER_ERROR,
                "internal_server_error",
                "Failed to index folder",
                Some(e),
            ),
        },
    }
}

async fn folders_retrieve(
    Path((project_id, data_source_id, folder_id)): Path<(i64, String, String)>,
    State(state): State<Arc<APIState>>,
) -> (StatusCode, Json<APIResponse>) {
    let project = project::Project::new_from_id(project_id);

    match state
        .store
        .load_data_source_folder(&project, &data_source_id, &folder_id)
        .await
    {
        Err(e) => error_response(
            StatusCode::INTERNAL_SERVER_ERROR,
            "internal_server_error",
            "Failed to load folder",
            Some(e),
        ),
        Ok(folder) => (
            StatusCode::OK,
            Json(APIResponse {
                error: None,
                response: Some(json!({
                    "folder": folder
                })),
            }),
        ),
    }
}

#[derive(serde::Deserialize)]
struct FoldersListQuery {
    limit: Option<usize>,
    offset: Option<usize>,
    folder_ids: Option<String>,  // Parsed as JSON.
    view_filter: Option<String>, // Parsed as JSON.
}

async fn folders_list(
    Path((project_id, data_source_id)): Path<(i64, String)>,
    State(state): State<Arc<APIState>>,
    Query(query): Query<FoldersListQuery>,
) -> (StatusCode, Json<APIResponse>) {
    let project = project::Project::new_from_id(project_id);
    let view_filter: Option<SearchFilter> = match query
        .view_filter
        .as_ref()
        .and_then(|f| Some(serde_json::from_str(f)))
    {
        Some(Ok(f)) => Some(f),
        None => None,
        Some(Err(e)) => {
            return error_response(
                StatusCode::BAD_REQUEST,
                "invalid_view_filter",
                "Failed to parse view_filter query parameter",
                Some(e.into()),
            )
        }
    };

    let limit_offset: Option<(usize, usize)> = match (query.limit, query.offset) {
        (Some(limit), Some(offset)) => Some((limit, offset)),
        _ => None,
    };

    let folder_ids: Option<Vec<String>> = match query.folder_ids {
        Some(ref ids) => match serde_json::from_str(ids) {
            Ok(parsed_ids) => Some(parsed_ids),
            Err(e) => {
                return error_response(
                    StatusCode::BAD_REQUEST,
                    "invalid_folder_ids",
                    "Failed to parse folder_ids query parameter",
                    Some(e.into()),
                )
            }
        },
        None => None,
    };

    match state
        .store
        .list_data_source_folders(
            &project,
            &data_source_id,
            &view_filter,
            &folder_ids,
            limit_offset,
        )
        .await
    {
        Err(e) => error_response(
            StatusCode::INTERNAL_SERVER_ERROR,
            "internal_server_error",
            "Failed to list folders",
            Some(e),
        ),
        Ok((folders, total)) => (
            StatusCode::OK,
            Json(APIResponse {
                error: None,
                response: Some(json!({
                    "limit": query.limit,
                    "offset": query.offset,
                    "folders": folders,
                    "total": total,
                })),
            }),
        ),
    }
}

async fn folders_delete(
    Path((project_id, data_source_id, folder_id)): Path<(i64, String, String)>,
    State(state): State<Arc<APIState>>,
) -> (StatusCode, Json<APIResponse>) {
    let project = project::Project::new_from_id(project_id);

    let result = async {
        let folder = match state
            .store
            .load_data_source_folder(&project, &data_source_id, &folder_id)
            .await?
        {
            Some(folder) => folder,
            None => return Ok(()),
        };
        state
            .store
            .delete_data_source_folder(&project, &data_source_id, &folder_id)
            .await?;
        state.search_store.delete_node(Node::from(folder)).await?;
        Ok(())
    }
    .await;

    match result {
        Err(e) => error_response(
            StatusCode::INTERNAL_SERVER_ERROR,
            "internal_server_error",
            "Failed to delete folder",
            Some(e),
        ),
        Ok(_) => (
            StatusCode::OK,
            Json(APIResponse {
                error: None,
                response: Some(json!({"success": true})),
            }),
        ),
    }
}

#[derive(serde::Deserialize)]
#[serde(deny_unknown_fields)]
struct NodesSearchPayload {
    query: String,
    filter: Vec<DatasourceViewFilter>,
    options: Option<NodesSearchOptions>,
}

async fn nodes_search(
    State(state): State<Arc<APIState>>,
    Json(payload): Json<NodesSearchPayload>,
) -> (StatusCode, Json<APIResponse>) {
    let nodes = match state
        .search_store
        .search_nodes(payload.query, payload.filter, payload.options)
        .await
    {
        Ok(nodes) => nodes,
        Err(e) => {
            return error_response(
                StatusCode::INTERNAL_SERVER_ERROR,
                "internal_server_error",
                "Failed to search nodes",
                Some(e),
            );
        }
    };

    (
        StatusCode::OK,
        Json(APIResponse {
            error: None,
            response: Some(json!({
                "nodes": nodes,
            })),
        }),
    )
}

#[derive(serde::Deserialize)]
struct DatabaseQueryRunPayload {
    query: String,
    tables: Vec<(i64, String, String)>,
    view_filter: Option<SearchFilter>,
}

// use axum_macros::debug_handler;

async fn databases_query_run(
    State(state): State<Arc<APIState>>,
    Json(payload): Json<DatabaseQueryRunPayload>,
) -> (StatusCode, Json<APIResponse>) {
    match try_join_all(
        payload
            .tables
            .into_iter()
            .map(|(project_id, data_source_id, table_id)| {
                let project = project::Project::new_from_id(project_id);
                let store = state.store.clone();
                async move {
                    store
                        .load_data_source_table(&project, &data_source_id, &table_id)
                        .await
                }
            }),
    )
    .await
    {
        Err(e) => error_response(
            StatusCode::INTERNAL_SERVER_ERROR,
            "internal_server_error",
            "Failed to retrieve tables",
            Some(e),
        ),
        Ok(tables) => {
            // Check that all tables exist.
            match tables
                .into_iter()
                .filter(|table| {
                    table
                        .as_ref()
                        .map_or(true, |t| t.match_filter(&payload.view_filter))
                })
                .collect::<Option<Vec<Table>>>()
            {
                None => {
                    return error_response(
                        StatusCode::NOT_FOUND,
                        "table_not_found",
                        "No table found",
                        None,
                    )
                }
                Some(tables) => match execute_query(tables, &payload.query, state.store.clone())
                    .await
                {
                    Err(QueryDatabaseError::TooManyResultRows) => error_response(
                        StatusCode::BAD_REQUEST,
                        "too_many_result_rows",
                        "The query returned too many rows",
                        None,
                    ),
                    Err(QueryDatabaseError::ExecutionError(s)) => {
                        error_response(StatusCode::BAD_REQUEST, "query_execution_error", &s, None)
                    }
                    Err(e) => error_response(
                        StatusCode::INTERNAL_SERVER_ERROR,
                        "internal_server_error",
                        "Failed to run query",
                        Some(e.into()),
                    ),
                    Ok((results, schema)) => (
                        StatusCode::OK,
                        Json(APIResponse {
                            error: None,
                            response: Some(json!({
                                "schema": schema,
                                "results": results,
                            })),
                        }),
                    ),
                },
            }
        }
    }
}

// SQLite Workers

#[derive(serde::Deserialize)]
struct SQLiteWorkersUpsertOrDeletePayload {
    url: String,
}

async fn sqlite_workers_heartbeat(
    State(state): State<Arc<APIState>>,
    Json(payload): Json<SQLiteWorkersUpsertOrDeletePayload>,
) -> (StatusCode, Json<APIResponse>) {
    match state
        .store
        .sqlite_workers_upsert(&payload.url, HEARTBEAT_INTERVAL_MS)
        .await
    {
        Err(e) => error_response(
            StatusCode::INTERNAL_SERVER_ERROR,
            "internal_server_error",
            "Failed to upsert SQLite worker",
            Some(e),
        ),
        Ok((worker, is_new)) => {
            if is_new {
                // The worker has just been created or is "coming back to life".
                // We have no guarantee that the worker's running databases are up-to-date, so we expire them all.
                match worker.expire_all().await {
                    Err(e) => {
                        return error_response(
                            StatusCode::INTERNAL_SERVER_ERROR,
                            "internal_server_error",
                            "Failed to expire SQLite worker databases",
                            Some(e.into()),
                        )
                    }
                    Ok(_) => (),
                }
            }

            (
                StatusCode::OK,
                Json(APIResponse {
                    error: None,
                    response: Some(json!({"success": true})),
                }),
            )
        }
    }
}

async fn sqlite_workers_delete(
    State(state): State<Arc<APIState>>,
    Json(payload): Json<SQLiteWorkersUpsertOrDeletePayload>,
) -> (StatusCode, Json<APIResponse>) {
    match state.store.sqlite_workers_delete(&payload.url).await {
        Err(e) => error_response(
            StatusCode::INTERNAL_SERVER_ERROR,
            "internal_server_error",
            "Failed to delete SQLite worker",
            Some(e),
        ),
        Ok(_) => (
            StatusCode::OK,
            Json(APIResponse {
                error: None,
                response: Some(json!({"success": true})),
            }),
        ),
    }
}

// Misc

#[derive(serde::Deserialize)]
struct TokenizePayload {
    text: String,
    provider_id: ProviderID,
    model_id: String,
    credentials: Option<run::Credentials>,
}

async fn tokenize(Json(payload): Json<TokenizePayload>) -> (StatusCode, Json<APIResponse>) {
    let mut llm = provider(payload.provider_id).llm(payload.model_id);

    // If we received credentials we initialize the llm with them.
    match payload.credentials {
        Some(c) => {
            match llm.initialize(c.clone()).await {
                Err(e) => {
                    return error_response(
                        StatusCode::INTERNAL_SERVER_ERROR,
                        "internal_server_error",
                        "Failed to initialize LLM",
                        Some(e),
                    );
                }
                Ok(()) => (),
            };
        }
        None => (),
    }

    match llm.tokenize(vec![payload.text]).await {
        Err(e) => error_response(
            StatusCode::INTERNAL_SERVER_ERROR,
            "internal_server_error",
            "Failed to tokenize text",
            Some(e),
        ),
        Ok(mut res) => match res.pop() {
            None => error_response(
                StatusCode::INTERNAL_SERVER_ERROR,
                "internal_server_error",
                "Failed to tokenize text",
                None,
            ),
            Some(tokens) => (
                StatusCode::OK,
                Json(APIResponse {
                    error: None,
                    response: Some(json!({
                        "tokens": tokens,
                    })),
                }),
            ),
        },
    }
}

#[derive(serde::Deserialize)]
struct TokenizeBatchPayload {
    texts: Vec<String>,
    provider_id: ProviderID,
    model_id: String,
    credentials: Option<run::Credentials>,
}

async fn tokenize_batch(
    Json(payload): Json<TokenizeBatchPayload>,
) -> (StatusCode, Json<APIResponse>) {
    let mut llm = provider(payload.provider_id).llm(payload.model_id);

    // If we received credentials we initialize the llm with them.
    match payload.credentials {
        Some(c) => {
            match llm.initialize(c.clone()).await {
                Err(e) => {
                    return error_response(
                        StatusCode::INTERNAL_SERVER_ERROR,
                        "internal_server_error",
                        "Failed to initialize LLM",
                        Some(e),
                    );
                }
                Ok(()) => (),
            };
        }
        None => (),
    }

    match llm.tokenize(payload.texts).await {
        Err(e) => error_response(
            StatusCode::INTERNAL_SERVER_ERROR,
            "internal_server_error",
            "Failed to tokenize text",
            Some(e),
        ),
        Ok(res) => (
            StatusCode::OK,
            Json(APIResponse {
                error: None,
                response: Some(json!({
                    "tokens": res,
                })),
            }),
        ),
    }
}

fn main() {
    JSExecutor::init();

    let rt = tokio::runtime::Builder::new_multi_thread()
        .worker_threads(32)
        .enable_all()
        .build()
        .unwrap();

    let r = rt.block_on(async {
        tracing_subscriber::registry()
            .with(JsonStorageLayer)
            .with(
                BunyanFormattingLayer::new("dust_api".into(), std::io::stdout)
                    .skip_fields(vec!["file", "line", "target"].into_iter())
                    .unwrap(),
            )
            .with(tracing_subscriber::EnvFilter::new("info"))
            .init();

        let store: Box<dyn store::Store + Sync + Send> = match std::env::var("CORE_DATABASE_URI") {
            Ok(db_uri) => {
                let store = postgres::PostgresStore::new(&db_uri).await?;
                Box::new(store)
            }
            Err(_) => Err(anyhow!("CORE_DATABASE_URI is required (postgres)"))?,
        };
        let databases_store: Box<dyn databases_store::DatabasesStore + Sync + Send> =
            match std::env::var("DATABASES_STORE_DATABASE_URI") {
                Ok(db_uri) => {
                    let s = databases_store::PostgresDatabasesStore::new(&db_uri).await?;
                    Box::new(s)
                }
                Err(_) => Err(anyhow!("DATABASES_STORE_DATABASE_URI not set."))?,
            };

        let url = std::env::var("ELASTICSEARCH_URL").expect("ELASTICSEARCH_URL must be set");
        let username =
            std::env::var("ELASTICSEARCH_USERNAME").expect("ELASTICSEARCH_USERNAME must be set");
        let password =
            std::env::var("ELASTICSEARCH_PASSWORD").expect("ELASTICSEARCH_PASSWORD must be set");

        let search_store : Box<dyn SearchStore + Sync + Send> = Box::new(ElasticsearchSearchStore::new(&url, &username, &password).await?);

        let state = Arc::new(APIState::new(
            store,
            databases_store,
            QdrantClients::build().await?,
            search_store,
        ));

        let router = Router::new()
        // Projects
        .route("/projects", post(projects_create))
        .route("/projects/:project_id", delete(projects_delete))
        .route("/projects/:project_id/clone", post(projects_clone))
        // Specifications
        .route(
            "/projects/:project_id/specifications/check",
            post(specifications_check),
        )
        .route(
            "/projects/:project_id/specifications/:hash",
            get(specifications_retrieve),
        )
        // Datasets
        .route("/projects/:project_id/datasets", post(datasets_register))
        .route("/projects/:project_id/datasets", get(datasets_list))
        .route(
            "/projects/:project_id/datasets/:dataset_id/:hash",
            get(datasets_retrieve),
        )
        // Runs
        .route("/projects/:project_id/runs", post(runs_create))
        .route(
            "/projects/:project_id/runs/stream",
            post(runs_create_stream),
        )
        .route("/projects/:project_id/runs", get(runs_list))
        .route(
            "/projects/:project_id/runs/batch",
            post(runs_retrieve_batch),
        )
        .route("/projects/:project_id/runs/:run_id", get(runs_retrieve))
        .route(
            "/projects/:project_id/runs/:run_id",
            delete(runs_delete),
        )
        .route(
            "/projects/:project_id/runs/:run_id/blocks/:block_type/:block_name",
            get(runs_retrieve_block),
        )
        .route(
            "/projects/:project_id/runs/:run_id/status",
            get(runs_retrieve_status),
        )
        // DataSources
        .route(
            "/projects/:project_id/data_sources",
            post(data_sources_register),
        )
        .route(
            "/projects/:project_id/data_sources/:data_source_id",
            get(data_sources_retrieve),
        )
        .route(
            "/projects/:project_id/data_sources/:data_source_id/tokenize",
            post(data_sources_tokenize),
        )
        .route(
            "/projects/:project_id/data_sources/:data_source_id/documents/:document_id/versions",
            get(data_sources_documents_versions_list),
        )
        .route(
            "/projects/:project_id/data_sources/:data_source_id/documents",
            post(data_sources_documents_upsert),
        )
        .route(
            "/projects/:project_id/data_sources/:data_source_id/documents/:document_id/tags",
            patch(data_sources_documents_update_tags),
        )
        .route(
            "/projects/:project_id/data_sources/:data_source_id/documents/:document_id/parents",
            patch(data_sources_documents_update_parents),
        )
        // Provided by the data_source block.
        .route(
            "/projects/:project_id/data_sources/:data_source_id/search",
            post(data_sources_search),
        )
        .route(
            "/projects/:project_id/data_sources/:data_source_id/documents",
            get(data_sources_documents_list),
        )
        .route(
            "/projects/:project_id/data_sources/:data_source_id/documents/:document_id",
            get(data_sources_documents_retrieve),
        )
        .route(
            "/projects/:project_id/data_sources/:data_source_id/documents/:document_id",
            delete(data_sources_documents_delete),
        )
        .route(
            "/projects/:project_id/data_sources/:data_source_id/documents/:document_id/scrub_deleted_versions",
            post(data_sources_documents_scrub_deleted_versions),
        )
        .route(
            "/projects/:project_id/data_sources/:data_source_id",
            delete(data_sources_delete),
        )
        // Databases
        .route(
            "/projects/:project_id/data_sources/:data_source_id/tables",
            post(tables_upsert),
        )
        .route(
            "/projects/:project_id/data_sources/:data_source_id/tables/:table_id/parents",
            patch(tables_update_parents),
        )
        .route(
            "/projects/:project_id/data_sources/:data_source_id/tables/:table_id",
            get(tables_retrieve),
        )
        .route(
            "/projects/:project_id/data_sources/:data_source_id/tables",
            get(tables_list),
        )
        .route(
            "/projects/:project_id/data_sources/:data_source_id/tables/:table_id",
            delete(tables_delete),
        )
        .route(
            "/projects/:project_id/data_sources/:data_source_id/tables/:table_id/rows",
            post(tables_rows_upsert),
        )
        .route(
            "/projects/:project_id/data_sources/:data_source_id/tables/:table_id/rows/:row_id",
            get(tables_rows_retrieve),
        )
        .route(
            "/projects/:project_id/data_sources/:data_source_id/tables/:table_id/rows/:row_id",
            delete(tables_rows_delete),
        )
        .route(
            "/projects/:project_id/data_sources/:data_source_id/tables/:table_id/rows",
            get(tables_rows_list),
        )
        .route(
            "/query_database",
            post(databases_query_run),
        )
        .route("/sqlite_workers", delete(sqlite_workers_delete))

        // Folders
        .route(
            "/projects/:project_id/data_sources/:data_source_id/folders",
            post(folders_upsert),
        )
        .route(
            "/projects/:project_id/data_sources/:data_source_id/folders/:folder_id",
            get(folders_retrieve),
        )
        .route(
            "/projects/:project_id/data_sources/:data_source_id/folders",
            get(folders_list),
        )
        .route(
            "/projects/:project_id/data_sources/:data_source_id/folders/:folder_id",
            delete(folders_delete),
        )

        //Search
        .route("/nodes/search", post(nodes_search))

        // Misc
        .route("/tokenize", post(tokenize))
        .route("/tokenize/batch", post(tokenize_batch))

        // Extensions
        .layer(DefaultBodyLimit::disable())
        .layer(
            TraceLayer::new_for_http()
                .make_span_with(CoreRequestMakeSpan::new())
                .on_response(trace::DefaultOnResponse::new().level(Level::INFO)),
        )
        .layer(from_fn(validate_api_key))
        .with_state(state.clone());

        let sqlite_heartbeat_router = Router::new()
            .route("/sqlite_workers", post(sqlite_workers_heartbeat))
            .layer(from_fn(validate_api_key))
            .with_state(state.clone());

        let health_check_router = Router::new().route("/", get(index));

        let app = Router::new()
            .merge(router)
            .merge(sqlite_heartbeat_router)
            .merge(health_check_router);

        // Start the APIState run loop.
        let runloop_state = state.clone();
        tokio::task::spawn(async move { runloop_state.run_loop().await });

        let (tx1, rx1) = tokio::sync::oneshot::channel::<()>();
        let (tx2, rx2) = tokio::sync::oneshot::channel::<()>();

        let srv = axum::serve(
            TcpListener::bind::<std::net::SocketAddr>("[::]:3001".parse().unwrap()).await?,
            app.into_make_service(),
        )
        .with_graceful_shutdown(async {
            rx1.await.ok();
        });

        tokio::spawn(async move {
            if let Err(e) = srv.await {
                error!(error = %e, "Server error");
            }
            info!("[GRACEFUL] Server stopped");
            tx2.send(()).ok();
        });

        info!(pid = std::process::id() as u64, "dust_api server started");

        let mut stream = signal(SignalKind::terminate()).unwrap();
        stream.recv().await;

        // Gracefully shut down the server
        info!("[GRACEFUL] SIGTERM received, stopping server...");
        tx1.send(()).ok();

        // Wait for the server to shutdown
        info!("[GRACEFUL] Awaiting server shutdown...");
        rx2.await.ok();

        // Wait for the run loop to finish.
        info!("[GRACEFUL] Awaiting stop loop...");
        state.stop_loop().await;

        info!("[GRACEFUL] Exiting");

        // sleep for 1 second to allow the logger to flush
        tokio::time::sleep(std::time::Duration::from_secs(1)).await;

        Ok::<(), anyhow::Error>(())
    });

    match r {
        Ok(_) => (),
        Err(e) => {
            error!(error = %e, "dust_api server error");
            std::process::exit(1);
        }
    }
}<|MERGE_RESOLUTION|>--- conflicted
+++ resolved
@@ -2930,11 +2930,8 @@
     parents: Vec<String>,
     title: String,
     mime_type: String,
-<<<<<<< HEAD
+    source_url: Option<String>,
     provider_visibility: Option<String>,
-=======
-    source_url: Option<String>,
->>>>>>> 3068af85
 }
 
 async fn folders_upsert(
@@ -2998,11 +2995,8 @@
                 parents: payload.parents,
                 title: payload.title,
                 mime_type: payload.mime_type,
-<<<<<<< HEAD
+                source_url: payload.source_url,
                 provider_visibility: payload.provider_visibility,
-=======
-                source_url: payload.source_url,
->>>>>>> 3068af85
             },
         )
         .await
