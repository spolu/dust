use anyhow::{anyhow, Result};
use axum::{
    extract::{DefaultBodyLimit, Path, Query, State},
    http::header::HeaderMap,
    middleware::from_fn,
    response::{
        sse::{Event, KeepAlive, Sse},
        Json,
    },
    routing::{delete, get, patch, post},
    Router,
};
use futures::future::{try_join, try_join_all};
use hyper::http::StatusCode;
use parking_lot::Mutex;
use serde_json::{json, Value};
use std::collections::{HashMap, HashSet};
use std::convert::Infallible;
use std::sync::Arc;
use tikv_jemallocator::Jemalloc;
use tokio::{
    net::TcpListener,
    signal::unix::{signal, SignalKind},
    sync::mpsc::unbounded_channel,
};
use tokio_stream::Stream;
use tower_http::trace::{self, TraceLayer};
use tracing::{error, info, Level};
use tracing_bunyan_formatter::{BunyanFormattingLayer, JsonStorageLayer};
use tracing_subscriber::prelude::*;

use dust::{
    api_keys::validate_api_key,
    app,
    blocks::block::BlockType,
    data_sources::{
        data_source::{self, Section},
<<<<<<< HEAD
        folder::Folder,
=======
>>>>>>> 9a25d2d9
        node::{Node, NodeType},
        qdrant::QdrantClients,
    },
    databases::{
        database::{execute_query, QueryDatabaseError},
        table::{LocalTable, Row, Table},
    },
    databases_store::store::{self as databases_store},
    dataset,
    deno::js_executor::JSExecutor,
    project,
    providers::provider::{provider, ProviderID},
    run,
    search_filter::{Filterable, SearchFilter},
    sqlite_workers::client::{self, HEARTBEAT_INTERVAL_MS},
    stores::{postgres, store},
    utils::{self, error_response, APIError, APIResponse, CoreRequestMakeSpan},
};

#[global_allocator]
static GLOBAL: Jemalloc = Jemalloc;

/// API State

struct RunManager {
    pending_apps: Vec<(app::App, run::Credentials, run::Secrets)>,
    pending_runs: Vec<String>,
}

struct APIState {
    store: Box<dyn store::Store + Sync + Send>,
    databases_store: Box<dyn databases_store::DatabasesStore + Sync + Send>,
    qdrant_clients: QdrantClients,

    run_manager: Arc<Mutex<RunManager>>,
}

impl APIState {
    fn new(
        store: Box<dyn store::Store + Sync + Send>,
        databases_store: Box<dyn databases_store::DatabasesStore + Sync + Send>,
        qdrant_clients: QdrantClients,
    ) -> Self {
        APIState {
            store,
            qdrant_clients,
            databases_store,
            run_manager: Arc::new(Mutex::new(RunManager {
                pending_apps: vec![],
                pending_runs: vec![],
            })),
        }
    }

    fn run_app(&self, app: app::App, credentials: run::Credentials, secrets: run::Secrets) {
        let mut run_manager = self.run_manager.lock();
        run_manager.pending_apps.push((app, credentials, secrets));
    }

    async fn stop_loop(&self) {
        loop {
            let pending_runs = {
                let manager = self.run_manager.lock();
                info!(
                    pending_runs = manager.pending_runs.len(),
                    "[GRACEFUL] stop_loop pending runs",
                );
                manager.pending_runs.len()
            };
            if pending_runs == 0 {
                break;
            }
            tokio::time::sleep(std::time::Duration::from_millis(1024)).await;
        }
    }

    async fn run_loop(&self) -> Result<()> {
        let mut loop_count = 0;

        loop {
            let apps: Vec<(app::App, run::Credentials, run::Secrets)> = {
                let mut manager = self.run_manager.lock();
                let apps = manager.pending_apps.drain(..).collect::<Vec<_>>();
                apps.iter().for_each(|app| {
                    manager
                        .pending_runs
                        .push(app.0.run_ref().unwrap().run_id().to_string());
                });
                apps
            };
            apps.into_iter().for_each(|mut app| {
                let store = self.store.clone();
                let databases_store = self.databases_store.clone();
                let qdrant_clients = self.qdrant_clients.clone();
                let manager = self.run_manager.clone();

                // Start a task that will run the app in the background.
                tokio::task::spawn(async move {
                    let now = std::time::Instant::now();

                    match app
                        .0
                        .run(app.1, app.2, store, databases_store, qdrant_clients, None)
                        .await
                    {
                        Ok(()) => {
                            info!(
                                run = app.0.run_ref().unwrap().run_id(),
                                app_version = app.0.hash(),
                                elapsed = now.elapsed().as_millis(),
                                "Run finished"
                            );
                        }
                        Err(e) => {
                            error!(error = %e, "Run error");
                        }
                    }
                    {
                        let mut manager = manager.lock();
                        manager
                            .pending_runs
                            .retain(|run_id| run_id != app.0.run_ref().unwrap().run_id());
                    }
                });
            });
            loop_count += 1;
            tokio::time::sleep(std::time::Duration::from_millis(4)).await;
            if loop_count % 1024 == 0 {
                let manager = self.run_manager.lock();
                info!(pending_runs = manager.pending_runs.len(), "Pending runs");
            }
            // Roughly every 4 minutes, cleanup dead SQLite workers if any.
            if loop_count % 65536 == 0 {
                let store = self.store.clone();
                tokio::task::spawn(async move {
                    match store
                        .sqlite_workers_cleanup(client::HEARTBEAT_INTERVAL_MS)
                        .await
                    {
                        Err(e) => {
                            error!(error = %e, "Failed to cleanup SQLite workers");
                        }
                        Ok(_) => (),
                    }
                });
            }
        }
    }
}

/// Index

async fn index() -> &'static str {
    "dust_api server ready"
}

/// Create a new project (simply generates an id)

async fn projects_create(State(state): State<Arc<APIState>>) -> (StatusCode, Json<APIResponse>) {
    match state.store.create_project().await {
        Err(e) => error_response(
            StatusCode::INTERNAL_SERVER_ERROR,
            "internal_server_error",
            "Failed to create a new project",
            Some(e),
        ),
        Ok(project) => (
            StatusCode::OK,
            Json(APIResponse {
                error: None,
                response: Some(json!({
                    "project": project,
                })),
            }),
        ),
    }
}

async fn projects_delete(
    State(state): State<Arc<APIState>>,
    Path(project_id): Path<i64>,
) -> (StatusCode, Json<APIResponse>) {
    let project = project::Project::new_from_id(project_id);

    // Check if the project has data sources and raise if it does.
    match state.store.has_data_sources(&project).await {
        Err(e) => {
            return error_response(
                StatusCode::INTERNAL_SERVER_ERROR,
                "internal_server_error",
                "Failed to check project has data sources before deletion",
                Some(e),
            )
        }
        Ok(has_data_sources) => {
            if has_data_sources {
                return error_response(
                    StatusCode::BAD_REQUEST,
                    "bad_request",
                    "Cannot delete a project with data sources",
                    None,
                );
            }
        }
    }

    // Delete the project
    match state.store.delete_project(&project).await {
        Err(e) => {
            return error_response(
                StatusCode::INTERNAL_SERVER_ERROR,
                "internal_server_error",
                "Failed to delete project",
                Some(e),
            )
        }
        Ok(()) => (
            StatusCode::OK,
            Json(APIResponse {
                error: None,
                response: Some(json!({
                    "success": true
                })),
            }),
        ),
    }
}

/// Clones a project.
/// Simply consists in cloning the latest dataset versions, as we don't copy runs and hence specs.

async fn projects_clone(
    State(state): State<Arc<APIState>>,
    Path(project_id): Path<i64>,
) -> (StatusCode, Json<APIResponse>) {
    let cloned = project::Project::new_from_id(project_id);

    // Create cloned project
    let project = match state.store.create_project().await {
        Err(e) => {
            return error_response(
                StatusCode::INTERNAL_SERVER_ERROR,
                "internal_server_error",
                "Failed to create cloned project",
                Some(e),
            )
        }
        Ok(project) => project,
    };

    // Retrieve datasets
    let datasets = match state.store.list_datasets(&cloned).await {
        Err(e) => {
            return error_response(
                StatusCode::INTERNAL_SERVER_ERROR,
                "internal_server_error",
                "Failed to list cloned project datasets",
                Some(e),
            )
        }
        Ok(datasets) => datasets,
    };

    // Load and register datasets
    let store = state.store.clone();
    match futures::future::join_all(datasets.iter().map(|(d, v)| async {
        let dataset = match store
            .load_dataset(&cloned, &d.clone(), &v[0].clone().0)
            .await?
        {
            Some(dataset) => dataset,
            None => Err(anyhow!(
                "Could not find latest version of dataset {}",
                d.clone()
            ))?,
        };
        store.register_dataset(&project, &dataset).await?;
        Ok::<(), anyhow::Error>(())
    }))
    .await
    .into_iter()
    .collect::<Result<Vec<_>>>()
    {
        Err(e) => {
            return error_response(
                StatusCode::INTERNAL_SERVER_ERROR,
                "internal_server_error",
                "Failed to clone project datasets",
                Some(e),
            )
        }
        Ok(_) => (),
    }

    return (
        StatusCode::OK,
        Json(APIResponse {
            error: None,
            response: Some(json!({
                "project": project,
            })),
        }),
    );
}

/// Check a specification

#[derive(serde::Deserialize)]
struct SpecificationsCheckPayload {
    specification: String,
}

async fn specifications_check(
    Path(project_id): Path<i64>,
    Json(payload): Json<SpecificationsCheckPayload>,
) -> (StatusCode, Json<APIResponse>) {
    let _project = project::Project::new_from_id(project_id);
    match app::App::new(&payload.specification).await {
        Err(e) => error_response(
            StatusCode::BAD_REQUEST,
            "invalid_specification_error",
            "Invalid specification",
            Some(e),
        ),
        Ok(app) => (
            StatusCode::OK,
            Json(APIResponse {
                error: None,
                response: Some(json!({
                    "app": {
                        "hash": app.hash(),
                        "blocks": app.blocks(),
                    }
                })),
            }),
        ),
    }
}

/// Retrieve a specification

async fn specifications_retrieve(
    Path((project_id, hash)): Path<(i64, String)>,
    State(state): State<Arc<APIState>>,
) -> (StatusCode, Json<APIResponse>) {
    let project = project::Project::new_from_id(project_id);
    match state.store.load_specification(&project, &hash).await {
        Err(e) => error_response(
            StatusCode::INTERNAL_SERVER_ERROR,
            "internal_server_error",
            "Failed to retrieve specification",
            Some(e),
        ),
        Ok(s) => match s {
            None => error_response(
                StatusCode::NOT_FOUND,
                "specification_not_found",
                &format!("No specification found with hash `{}`", hash),
                None,
            ),
            Some((created, spec)) => (
                StatusCode::OK,
                Json(APIResponse {
                    error: None,
                    response: Some(json!({
                        "specification": {
                            "created": created,
                            "data": spec,
                        },
                    })),
                }),
            ),
        },
    }
}

/// Register a new dataset

#[derive(serde::Deserialize)]
struct DatasetsRegisterPayload {
    dataset_id: String,
    data: Vec<Value>,
}

async fn datasets_register(
    Path(project_id): Path<i64>,
    State(state): State<Arc<APIState>>,
    Json(payload): Json<DatasetsRegisterPayload>,
) -> (StatusCode, Json<APIResponse>) {
    let project = project::Project::new_from_id(project_id);
    match dataset::Dataset::new_from_jsonl(&payload.dataset_id, payload.data).await {
        Err(e) => error_response(
            StatusCode::BAD_REQUEST,
            "invalid_dataset_error",
            "Invalid dataset",
            Some(e),
        ),
        Ok(d) => {
            // First retrieve the latest hash of the dataset to avoid registering if it matches the
            // current hash.
            let current_hash = match state
                .store
                .latest_dataset_hash(&project, &d.dataset_id())
                .await
            {
                Err(_) => None,
                Ok(hash) => hash,
            };
            if !(current_hash.is_some() && current_hash.unwrap() == d.hash()) {
                match state.store.register_dataset(&project, &d).await {
                    Err(e) => error_response(
                        StatusCode::INTERNAL_SERVER_ERROR,
                        "internal_server_error",
                        "Failed to store dataset",
                        Some(e),
                    ),
                    Ok(()) => (
                        StatusCode::OK,
                        Json(APIResponse {
                            error: None,
                            response: Some(json!({
                                "dataset": {
                                    "created": d.created(),
                                    "dataset_id": d.dataset_id(),
                                    "hash": d.hash(),
                                    "keys": d.keys(),
                                }
                            })),
                        }),
                    ),
                }
            } else {
                (
                    StatusCode::OK,
                    Json(APIResponse {
                        error: None,
                        response: Some(json!({
                            "dataset": {
                                "created": d.created(),
                                "dataset_id": d.dataset_id(),
                                "hash": d.hash(),
                                "keys": d.keys(),
                            }
                        })),
                    }),
                )
            }
        }
    }
}

async fn datasets_list(
    Path(project_id): Path<i64>,
    State(state): State<Arc<APIState>>,
) -> (StatusCode, Json<APIResponse>) {
    let project = project::Project::new_from_id(project_id);
    match state.store.list_datasets(&project).await {
        Err(e) => error_response(
            StatusCode::INTERNAL_SERVER_ERROR,
            "internal_server_error",
            "Failed to list datasets",
            Some(e),
        ),
        Ok(datasets) => {
            let datasets = datasets
                .into_iter()
                .map(|(d, v)| {
                    (
                        d,
                        v.into_iter()
                            .map(|(h, c)| {
                                json!({
                                    "hash": h,
                                    "created": c,
                                })
                            })
                            .collect::<Vec<_>>(),
                    )
                })
                .collect::<HashMap<_, _>>();
            (
                StatusCode::OK,
                Json(APIResponse {
                    error: None,
                    response: Some(json!({
                        "datasets": datasets,
                    })),
                }),
            )
        }
    }
}

async fn datasets_retrieve(
    Path((project_id, dataset_id, hash)): Path<(i64, String, String)>,
    State(state): State<Arc<APIState>>,
) -> (StatusCode, Json<APIResponse>) {
    let project = project::Project::new_from_id(project_id);
    match state.store.load_dataset(&project, &dataset_id, &hash).await {
        Err(e) => error_response(
            StatusCode::INTERNAL_SERVER_ERROR,
            "internal_server_error",
            "Failed to retrieve dataset",
            Some(e),
        ),
        Ok(dataset) => match dataset {
            None => error_response(
                StatusCode::NOT_FOUND,
                "dataset_not_found",
                &format!(
                    "No dataset found for id `{}` and hash `{}`",
                    dataset_id, hash,
                ),
                None,
            ),
            Some(d) => (
                StatusCode::OK,
                Json(APIResponse {
                    error: None,
                    response: Some(json!({
                        "dataset": d,
                    })),
                }),
            ),
        },
    }
}

#[derive(Clone, serde::Deserialize)]
struct Secret {
    name: String,
    value: String,
}

#[derive(serde::Deserialize, Clone)]
struct RunsCreatePayload {
    run_type: run::RunType,
    specification: Option<String>,
    specification_hash: Option<String>,
    dataset_id: Option<String>,
    inputs: Option<Vec<Value>>,
    config: run::RunConfig,
    credentials: run::Credentials,
    secrets: Vec<Secret>,
}

async fn run_helper(
    project_id: i64,
    payload: RunsCreatePayload,
    state: Arc<APIState>,
) -> Result<app::App, (StatusCode, Json<APIResponse>)> {
    let project = project::Project::new_from_id(project_id);

    let mut register_spec = true;
    let specification = match payload.specification {
        Some(spec) => spec,
        None => match payload.specification_hash {
            Some(hash) => {
                let hash = match hash.as_str() {
                    "latest" => match state.store.latest_specification_hash(&project).await {
                        Err(e) => Err(error_response(
                            StatusCode::INTERNAL_SERVER_ERROR,
                            "internal_server_error",
                            "Failed to retrieve latest specification",
                            Some(e),
                        ))?,
                        Ok(h) => match h {
                            None => Err(error_response(
                                StatusCode::NOT_FOUND,
                                "specification_not_found",
                                "Latest specification not found",
                                None,
                            ))?,
                            Some(h) => h,
                        },
                    },
                    _ => hash,
                };

                match state.store.load_specification(&project, &hash).await {
                    Err(e) => Err(error_response(
                        StatusCode::INTERNAL_SERVER_ERROR,
                        "internal_server_error",
                        "Failed to retrieve specification",
                        Some(e),
                    ))?,
                    Ok(spec) => match spec {
                        None => Err(error_response(
                            StatusCode::NOT_FOUND,
                            "specification_not_found",
                            &format!("No specification found for hash `{}`", hash),
                            None,
                        ))?,
                        Some((_, s)) => {
                            register_spec = false;
                            s
                        }
                    },
                }
            }
            None => Err(error_response(
                StatusCode::BAD_REQUEST,
                "missing_specification_error",
                "No specification provided, either `specification` \
                 or `specification_hash` must be provided",
                None,
            ))?,
        },
    };

    let mut app = match app::App::new(&specification).await {
        Err(e) => Err(error_response(
            StatusCode::BAD_REQUEST,
            "invalid_specification_error",
            "Invalid specification",
            Some(e),
        ))?,
        Ok(app) => app,
    };

    let mut d = match payload.dataset_id.as_ref() {
        None => None,
        Some(dataset_id) => match state.store.latest_dataset_hash(&project, dataset_id).await {
            Err(e) => Err(error_response(
                StatusCode::INTERNAL_SERVER_ERROR,
                "internal_server_error",
                "Failed to retrieve dataset",
                Some(e),
            ))?,
            Ok(None) => Err(error_response(
                StatusCode::NOT_FOUND,
                "dataset_not_found",
                &format!("No dataset found for id `{}`", dataset_id),
                None,
            ))?,
            Ok(Some(latest)) => match state
                .store
                .load_dataset(&project, dataset_id, &latest)
                .await
            {
                Err(e) => Err(error_response(
                    StatusCode::INTERNAL_SERVER_ERROR,
                    "internal_server_error",
                    "Failed to retrieve dataset",
                    Some(e),
                ))?,
                Ok(d) => match d {
                    None => unreachable!(),
                    Some(d) => Some(d),
                },
            },
        },
    };

    if d.is_some() {
        if payload.run_type != run::RunType::Local {
            Err(error_response(
                StatusCode::BAD_REQUEST,
                "invalid_run_type_error",
                "RunType `local` is expected when a `dataset_id` is provided",
                None,
            ))?
        }

        if d.as_ref().unwrap().len() == 0 {
            Err(error_response(
                StatusCode::BAD_REQUEST,
                "dataset_empty_error",
                &format!(
                    "Dataset `{}` has 0 record",
                    payload.dataset_id.as_ref().unwrap()
                ),
                None,
            ))?
        }

        info!(
            dataset_id = payload.dataset_id.as_ref().unwrap(),
            records = d.as_ref().unwrap().len(),
            "Retrieved latest version of dataset"
        );
    }

    if payload.inputs.is_some() {
        d = match dataset::Dataset::new_from_jsonl("inputs", payload.inputs.unwrap()).await {
            Err(e) => Err(error_response(
                StatusCode::BAD_REQUEST,
                "invalid_inputs_error",
                "Invalid inputs",
                Some(e),
            ))?,
            Ok(d) => Some(d),
        };
        info!(records = d.as_ref().unwrap().len(), "Received inputs");
    }

    // Only register the specification if it was not passed by hash.
    if register_spec {
        match state
            .store
            .register_specification(&project, &app.hash(), &specification)
            .await
        {
            Err(e) => Err(error_response(
                StatusCode::INTERNAL_SERVER_ERROR,
                "internal_server_error",
                "Failed to register specification",
                Some(e),
            ))?,
            Ok(_) => (),
        }
    }

    match app
        .prepare_run(
            payload.run_type,
            payload.config,
            project.clone(),
            d,
            state.store.clone(),
        )
        .await
    {
        Err(e) => Err(error_response(
            StatusCode::INTERNAL_SERVER_ERROR,
            "internal_server_error",
            "Failed prepare run",
            Some(e),
        ))?,
        Ok(()) => (),
    }

    Ok(app)
}

async fn runs_create(
    Path(project_id): Path<i64>,
    headers: HeaderMap,
    State(state): State<Arc<APIState>>,
    Json(payload): Json<RunsCreatePayload>,
) -> (StatusCode, Json<APIResponse>) {
    let mut credentials = payload.credentials.clone();

    // Convert payload secrets vector to hash map to use them with {secrets.SECRET_NAME}.
    let secrets = run::Secrets {
        redacted: true,
        secrets: payload
            .secrets
            .iter()
            .map(|secret| (secret.name.clone(), secret.value.clone()))
            .collect::<HashMap<_, _>>(),
    };

    match headers.get("X-Dust-Workspace-Id") {
        Some(v) => match v.to_str() {
            Ok(v) => {
                credentials.insert("DUST_WORKSPACE_ID".to_string(), v.to_string());
            }
            _ => (),
        },
        None => (),
    };
    match headers.get("X-Dust-Group-Ids") {
        Some(v) => match v.to_str() {
            Ok(v) => {
                credentials.insert("DUST_GROUP_IDS".to_string(), v.to_string());
            }
            _ => (),
        },
        None => (),
    };

    // If the run is made by a system key, it's a system run
    match headers.get("X-Dust-IsSystemRun") {
        Some(v) => match v.to_str() {
            Ok(v) => {
                credentials.insert("DUST_IS_SYSTEM_RUN".to_string(), v.to_string());
            }
            _ => (),
        },
        None => (),
    };

    match run_helper(project_id, payload.clone(), state.clone()).await {
        Ok(app) => {
            // The run is empty for now, we can clone it for the response.
            let run = app.run_ref().unwrap().clone();
            state.run_app(app, credentials, secrets);
            (
                StatusCode::OK,
                Json(APIResponse {
                    error: None,
                    response: Some(json!({
                        "run": run,
                    })),
                }),
            )
        }
        Err(err) => err,
    }
}

async fn runs_create_stream(
    Path(project_id): Path<i64>,
    headers: HeaderMap,
    State(state): State<Arc<APIState>>,
    Json(payload): Json<RunsCreatePayload>,
) -> Sse<impl Stream<Item = Result<Event, Infallible>>> {
    let mut credentials = payload.credentials.clone();

    // Convert payload secrets vector to hash map to use them with {secrets.SECRET_NAME}.
    let secrets = run::Secrets {
        redacted: true,
        secrets: payload
            .secrets
            .iter()
            .map(|secret| (secret.name.clone(), secret.value.clone()))
            .collect::<HashMap<_, _>>(),
    };

    match headers.get("X-Dust-Workspace-Id") {
        Some(v) => match v.to_str() {
            Ok(v) => {
                credentials.insert("DUST_WORKSPACE_ID".to_string(), v.to_string());
            }
            _ => (),
        },
        None => (),
    };
    match headers.get("X-Dust-Group-Ids") {
        Some(v) => match v.to_str() {
            Ok(v) => {
                credentials.insert("DUST_GROUP_IDS".to_string(), v.to_string());
            }
            _ => (),
        },
        None => (),
    };

    // If the run is made by a system key, it's a system run
    match headers.get("X-Dust-IsSystemRun") {
        Some(v) => match v.to_str() {
            Ok(v) => {
                credentials.insert("DUST_IS_SYSTEM_RUN".to_string(), v.to_string());
            }
            _ => (),
        },
        None => (),
    };

    // create unbounded channel to pass as stream to Sse::new
    let (tx, mut rx) = unbounded_channel::<Value>();

    match run_helper(project_id, payload.clone(), state.clone()).await {
        Ok(mut app) => {
            // The run is empty for now, we can clone it for the response.
            // let run = app.run_ref().unwrap().clone();
            let store = state.store.clone();
            let databases_store = state.databases_store.clone();
            let qdrant_clients = state.qdrant_clients.clone();

            // Start a task that will run the app in the background.
            tokio::task::spawn(async move {
                let now = std::time::Instant::now();
                match app
                    .run(
                        credentials,
                        secrets,
                        store,
                        databases_store,
                        qdrant_clients,
                        Some(tx.clone()),
                    )
                    .await
                {
                    Ok(()) => {
                        info!(
                            run = app.run_ref().unwrap().run_id(),
                            app_version = app.hash(),
                            elapsed = now.elapsed().as_millis(),
                            "Run finished"
                        );
                    }
                    Err(e) => {
                        error!(error = %e, "Run error");
                    }
                }
            });
        }
        Err((_, api_error)) => {
            let error = match api_error.0.error {
                Some(error) => error,
                None => APIError {
                    code: "internal_server_error".to_string(),
                    message: "The app execution failed unexpectedly".to_string(),
                },
            };
            let _ = tx.send(json!({
                "type": "error",
                "content": {
                    "code": error.code,
                    "message": error.message,
                },
            }));
        }
    }

    let stream = async_stream::stream! {
        while let Some(v) = rx.recv().await {
            match Event::default().json_data(v) {
                Ok(event) => yield Ok(event),
                Err(e) => {
                    error!(error = %e, "Failed to create SSE event");
                }
            };
        }
        match Event::default().json_data(json!({
            "type": "final",
            "content": null,
        })) {
            Ok(event) => yield Ok(event),
            Err(e) => {
                error!(error = %e, "Failed to create SSE event");
            }
        };
    };

    Sse::new(stream).keep_alive(KeepAlive::default())
}

async fn runs_delete(
    Path((project_id, run_id)): Path<(i64, String)>,
    State(state): State<Arc<APIState>>,
) -> (StatusCode, Json<APIResponse>) {
    let project = project::Project::new_from_id(project_id);
    match state.store.delete_run(&project, &run_id).await {
        Err(e) => error_response(
            StatusCode::INTERNAL_SERVER_ERROR,
            "internal_server_error",
            "Failed to delete run",
            Some(e),
        ),
        Ok(()) => (
            StatusCode::OK,
            Json(APIResponse {
                error: None,
                response: Some(json!({
                    "success": true
                })),
            }),
        ),
    }
}

#[derive(serde::Deserialize)]
struct RunsListQuery {
    offset: usize,
    limit: usize,
    run_type: run::RunType,
}

async fn runs_list(
    Path(project_id): Path<i64>,
    State(state): State<Arc<APIState>>,
    Query(query): Query<RunsListQuery>,
) -> (StatusCode, Json<APIResponse>) {
    let project = project::Project::new_from_id(project_id);
    match state
        .store
        .list_runs(&project, query.run_type, Some((query.limit, query.offset)))
        .await
    {
        Err(e) => error_response(
            StatusCode::INTERNAL_SERVER_ERROR,
            "internal_server_error",
            "Failed to list runs",
            Some(e),
        ),
        Ok((runs, total)) => (
            StatusCode::OK,
            Json(APIResponse {
                error: None,
                response: Some(json!({
                    "offset": query.offset,
                    "limit": query.limit,
                    "total": total,
                    "runs": runs,
                })),
            }),
        ),
    }
}

#[derive(serde::Deserialize)]
struct RunsRetrieveBatchPayload {
    run_ids: Vec<String>,
}

async fn runs_retrieve_batch(
    Path(project_id): Path<i64>,
    State(state): State<Arc<APIState>>,
    Json(payload): Json<RunsRetrieveBatchPayload>,
) -> (StatusCode, Json<APIResponse>) {
    let project = project::Project::new_from_id(project_id);
    match state.store.load_runs(&project, payload.run_ids).await {
        Err(e) => error_response(
            StatusCode::INTERNAL_SERVER_ERROR,
            "internal_server_error",
            "Failed to retrieve runs",
            Some(e),
        ),
        Ok(runs) => (
            StatusCode::OK,
            Json(APIResponse {
                error: None,
                response: Some(json!({
                    "runs": runs,
                })),
            }),
        ),
    }
}

async fn runs_retrieve(
    Path((project_id, run_id)): Path<(i64, String)>,
    State(state): State<Arc<APIState>>,
) -> (StatusCode, Json<APIResponse>) {
    let project = project::Project::new_from_id(project_id);
    match state.store.load_run(&project, &run_id, None).await {
        Err(e) => error_response(
            StatusCode::INTERNAL_SERVER_ERROR,
            "internal_server_error",
            "Failed to retrieve run",
            Some(e),
        ),
        Ok(run) => match run {
            None => error_response(
                StatusCode::NOT_FOUND,
                "run_not_found",
                &format!("No run found for id `{}`", run_id),
                None,
            ),
            Some(run) => (
                StatusCode::OK,
                Json(APIResponse {
                    error: None,
                    response: Some(json!({
                        "run": run,
                    })),
                }),
            ),
        },
    }
}

async fn runs_retrieve_block(
    Path((project_id, run_id, block_type, block_name)): Path<(i64, String, BlockType, String)>,
    State(state): State<Arc<APIState>>,
) -> (StatusCode, Json<APIResponse>) {
    let project = project::Project::new_from_id(project_id);
    match state
        .store
        .load_run(&project, &run_id, Some(Some((block_type, block_name))))
        .await
    {
        Err(e) => error_response(
            StatusCode::INTERNAL_SERVER_ERROR,
            "internal_server_error",
            "Failed to retrieve run",
            Some(e),
        ),
        Ok(run) => match run {
            None => error_response(
                StatusCode::NOT_FOUND,
                "run_not_found",
                &format!("No run found for id `{}`", run_id),
                None,
            ),
            Some(run) => (
                StatusCode::OK,
                Json(APIResponse {
                    error: None,
                    response: Some(json!({
                        "run": run,
                    })),
                }),
            ),
        },
    }
}

async fn runs_retrieve_status(
    Path((project_id, run_id)): Path<(i64, String)>,
    State(state): State<Arc<APIState>>,
) -> (StatusCode, Json<APIResponse>) {
    let project = project::Project::new_from_id(project_id);
    match state.store.load_run(&project, &run_id, Some(None)).await {
        Err(e) => error_response(
            StatusCode::INTERNAL_SERVER_ERROR,
            "internal_server_error",
            "Failed to retrieve run",
            Some(e),
        ),
        Ok(run) => match run {
            None => error_response(
                StatusCode::NOT_FOUND,
                "run_not_found",
                &format!("No run found for id `{}`", run_id),
                None,
            ),
            Some(run) => (
                StatusCode::OK,
                Json(APIResponse {
                    error: None,
                    response: Some(json!({
                        "run": run,
                    })),
                }),
            ),
        },
    }
}

/// Register a new data source.

#[derive(serde::Deserialize)]
struct DataSourcesRegisterPayload {
    config: data_source::DataSourceConfig,
    #[allow(dead_code)]
    credentials: run::Credentials,
}

async fn data_sources_register(
    Path(project_id): Path<i64>,
    State(state): State<Arc<APIState>>,
    Json(payload): Json<DataSourcesRegisterPayload>,
) -> (StatusCode, Json<APIResponse>) {
    let project = project::Project::new_from_id(project_id);
    let ds = data_source::DataSource::new(&project, &payload.config);
    match state.store.register_data_source(&project, &ds).await {
        Err(e) => error_response(
            StatusCode::INTERNAL_SERVER_ERROR,
            "internal_server_error",
            "Failed to register data source",
            Some(e),
        ),
        Ok(()) => (
            StatusCode::OK,
            Json(APIResponse {
                error: None,
                response: Some(json!({
                    "data_source": {
                        "created": ds.created(),
                        "data_source_id": ds.data_source_id(),
                        "config": ds.config(),
                    },
                })),
            }),
        ),
    }
}

#[derive(serde::Deserialize)]
struct DataSourcesTokenizePayload {
    text: String,
}
async fn data_sources_tokenize(
    Path((project_id, data_source_id)): Path<(i64, String)>,
    State(state): State<Arc<APIState>>,
    Json(payload): Json<DataSourcesTokenizePayload>,
) -> (StatusCode, Json<APIResponse>) {
    let project = project::Project::new_from_id(project_id);
    match state
        .store
        .load_data_source(&project, &data_source_id)
        .await
    {
        Err(e) => error_response(
            StatusCode::INTERNAL_SERVER_ERROR,
            "internal_server_error",
            "Failed to retrieve data source",
            Some(e),
        ),
        Ok(ds) => match ds {
            None => error_response(
                StatusCode::NOT_FOUND,
                "data_source_not_found",
                &format!("No data source found for id `{}`", data_source_id),
                None,
            ),
            Some(ds) => {
                let embedder_config = ds.embedder_config().clone();
                let embedder =
                    provider(embedder_config.provider_id).embedder(embedder_config.model_id);
                match embedder.tokenize(vec![payload.text]).await {
                    Err(e) => error_response(
                        StatusCode::INTERNAL_SERVER_ERROR,
                        "internal_server_error",
                        "Failed to tokenize text",
                        Some(e),
                    ),
                    Ok(mut res) => match res.pop() {
                        None => error_response(
                            StatusCode::INTERNAL_SERVER_ERROR,
                            "internal_server_error",
                            "Failed to tokenize text",
                            None,
                        ),
                        Some(tokens) => (
                            StatusCode::OK,
                            Json(APIResponse {
                                error: None,
                                response: Some(json!({
                                    "tokens": tokens,
                                })),
                            }),
                        ),
                    },
                }
            }
        },
    }
}

async fn data_sources_retrieve(
    Path((project_id, data_source_id)): Path<(i64, String)>,
    State(state): State<Arc<APIState>>,
) -> (StatusCode, Json<APIResponse>) {
    let project = project::Project::new_from_id(project_id);
    match state
        .store
        .load_data_source(&project, &data_source_id)
        .await
    {
        Err(e) => error_response(
            StatusCode::INTERNAL_SERVER_ERROR,
            "internal_server_error",
            "Failed to retrieve data source",
            Some(e),
        ),
        Ok(ds) => match ds {
            None => error_response(
                StatusCode::NOT_FOUND,
                "data_source_not_found",
                &format!("No data source found for id `{}`", data_source_id),
                None,
            ),
            Some(ds) => (
                StatusCode::OK,
                Json(APIResponse {
                    error: None,
                    response: Some(json!({
                        "data_source": {
                            "created": ds.created(),
                            "data_source_id": ds.data_source_id(),
                            "data_source_internal_id": ds.internal_id(),
                            "config": ds.config(),
                        },
                    })),
                }),
            ),
        },
    }
}

// Perform a search on a data source.

#[derive(serde::Deserialize)]
struct DatasourceSearchPayload {
    query: Option<String>,
    top_k: usize,
    filter: Option<SearchFilter>,
    view_filter: Option<SearchFilter>,
    full_text: bool,
    credentials: run::Credentials,
    target_document_tokens: Option<usize>,
}

async fn data_sources_search(
    Path((project_id, data_source_id)): Path<(i64, String)>,
    State(state): State<Arc<APIState>>,
    Json(payload): Json<DatasourceSearchPayload>,
) -> (StatusCode, Json<APIResponse>) {
    let project = project::Project::new_from_id(project_id);
    match state
        .store
        .load_data_source(&project, &data_source_id)
        .await
    {
        Err(e) => error_response(
            StatusCode::INTERNAL_SERVER_ERROR,
            "internal_server_error",
            "Failed to retrieve data source",
            Some(e),
        ),
        Ok(ds) => match ds {
            None => error_response(
                StatusCode::NOT_FOUND,
                "data_source_not_found",
                &format!("No data source found for id `{}`", data_source_id),
                None,
            ),
            Some(ds) => match ds
                .search(
                    payload.credentials,
                    state.store.clone(),
                    state.qdrant_clients.clone(),
                    &payload.query,
                    payload.top_k,
                    match payload.filter {
                        Some(filter) => Some(filter.postprocess_for_data_source(&data_source_id)),
                        None => None,
                    },
                    match payload.view_filter {
                        Some(filter) => Some(filter.postprocess_for_data_source(&data_source_id)),
                        None => None,
                    },
                    payload.full_text,
                    payload.target_document_tokens,
                )
                .await
            {
                Ok(documents) => (
                    StatusCode::OK,
                    Json(APIResponse {
                        error: None,
                        response: Some(json!({
                            "documents": documents,
                        })),
                    }),
                ),
                Err(e) => error_response(
                    StatusCode::INTERNAL_SERVER_ERROR,
                    "internal_server_error",
                    "Failed to perform the search",
                    Some(e),
                ),
            },
        },
    }
}

/// Update tags of a document in a data source.

#[derive(serde::Deserialize)]
struct DataSourcesDocumentsUpdateTagsPayload {
    add_tags: Option<Vec<String>>,
    remove_tags: Option<Vec<String>>,
}

async fn data_sources_documents_update_tags(
    Path((project_id, data_source_id, document_id)): Path<(i64, String, String)>,
    State(state): State<Arc<APIState>>,
    Json(payload): Json<DataSourcesDocumentsUpdateTagsPayload>,
) -> (StatusCode, Json<APIResponse>) {
    let project = project::Project::new_from_id(project_id);
    let add_tags = match payload.add_tags {
        Some(tags) => tags,
        None => vec![],
    };
    let remove_tags = match payload.remove_tags {
        Some(tags) => tags,
        None => vec![],
    };
    let add_tags_set: HashSet<String> = add_tags.iter().cloned().collect();
    let remove_tags_set: HashSet<String> = remove_tags.iter().cloned().collect();

    if add_tags_set.intersection(&remove_tags_set).count() > 0 {
        return error_response(
            StatusCode::BAD_REQUEST,
            "bad_request",
            "The `add_tags` and `remove_tags` lists have a non-empty intersection.",
            None,
        );
    }
    match state
        .store
        .load_data_source(&project, &data_source_id)
        .await
    {
        Err(e) => error_response(
            StatusCode::INTERNAL_SERVER_ERROR,
            "internal_server_error",
            "Failed to retrieve data source",
            Some(e),
        ),
        Ok(ds) => match ds {
            None => error_response(
                StatusCode::NOT_FOUND,
                "data_source_not_found",
                &format!("No data source found for id `{}`", data_source_id),
                None,
            ),
            Some(ds) => match ds
                .update_tags(
                    state.store.clone(),
                    state.qdrant_clients.clone(),
                    document_id,
                    add_tags_set.into_iter().collect(),
                    remove_tags_set.into_iter().collect(),
                )
                .await
            {
                Err(e) => error_response(
                    StatusCode::INTERNAL_SERVER_ERROR,
                    "internal_server_error",
                    "Failed to update document tags",
                    Some(e),
                ),
                Ok(_) => (
                    StatusCode::OK,
                    Json(APIResponse {
                        error: None,
                        response: Some(json!({
                            "data_source": {
                                "created": ds.created(),
                                "data_source_id": ds.data_source_id(),
                                "config": ds.config(),
                            },
                        })),
                    }),
                ),
            },
        },
    }
}

/// Update parents of a document in a data source.

#[derive(serde::Deserialize)]
struct DataSourcesDocumentsUpdateParentsPayload {
    parents: Vec<String>,
}

async fn data_sources_documents_update_parents(
    Path((project_id, data_source_id, document_id)): Path<(i64, String, String)>,
    State(state): State<Arc<APIState>>,
    Json(payload): Json<DataSourcesDocumentsUpdateParentsPayload>,
) -> (StatusCode, Json<APIResponse>) {
    let project = project::Project::new_from_id(project_id);

    match state
        .store
        .load_data_source(&project, &data_source_id)
        .await
    {
        Err(e) => error_response(
            StatusCode::INTERNAL_SERVER_ERROR,
            "internal_server_error",
            "Failed to retrieve data source",
            Some(e),
        ),
        Ok(ds) => match ds {
            None => error_response(
                StatusCode::NOT_FOUND,
                "data_source_not_found",
                &format!("No data source found for id `{}`", data_source_id),
                None,
            ),
            Some(ds) => match ds
                .update_parents(
                    state.store.clone(),
                    state.qdrant_clients.clone(),
                    document_id,
                    payload.parents,
                )
                .await
            {
                Err(e) => error_response(
                    StatusCode::INTERNAL_SERVER_ERROR,
                    "internal_server_error",
                    "Failed to update document parents",
                    Some(e),
                ),
                Ok(_) => (
                    StatusCode::OK,
                    Json(APIResponse {
                        error: None,
                        response: Some(json!({
                            "data_source": {
                                "created": ds.created(),
                                "data_source_id": ds.data_source_id(),
                                "config": ds.config(),
                            },
                        })),
                    }),
                ),
            },
        },
    }
}

// List versions of a document in a data source.

#[derive(serde::Deserialize)]
struct DataSourcesDocumentsVersionsListQuery {
    offset: usize,
    limit: usize,
    latest_hash: Option<String>, // Hash of the latest version to retrieve.
    view_filter: Option<String>, // Parsed as JSON.
}

async fn data_sources_documents_versions_list(
    Path((project_id, data_source_id, document_id)): Path<(i64, String, String)>,
    State(state): State<Arc<APIState>>,
    Query(query): Query<DataSourcesDocumentsVersionsListQuery>,
) -> (StatusCode, Json<APIResponse>) {
    let view_filter: Option<SearchFilter> = match query
        .view_filter
        .as_ref()
        .and_then(|f| Some(serde_json::from_str(f)))
    {
        Some(Ok(f)) => Some(f),
        None => None,
        Some(Err(e)) => {
            return error_response(
                StatusCode::BAD_REQUEST,
                "invalid_view_filter",
                "Failed to parse view_filter query parameter",
                Some(e.into()),
            )
        }
    };

    let project = project::Project::new_from_id(project_id);
    match state
        .store
        .list_data_source_document_versions(
            &project,
            &data_source_id,
            &document_id,
            Some((query.limit, query.offset)),
            &match view_filter {
                Some(filter) => Some(filter.postprocess_for_data_source(&data_source_id)),
                None => None,
            },
            &query.latest_hash,
        )
        .await
    {
        Err(e) => error_response(
            StatusCode::INTERNAL_SERVER_ERROR,
            "internal_server_error",
            "Failed to list document versions",
            Some(e),
        ),
        Ok((versions, total)) => (
            StatusCode::OK,
            Json(APIResponse {
                error: None,
                response: Some(json!({
                    "offset": query.offset,
                    "limit": query.limit,
                    "total": total,
                    "versions": versions,
                })),
            }),
        ),
    }
}

/// Upsert a document in a data source.

#[derive(serde::Deserialize)]
struct DataSourcesDocumentsUpsertPayload {
    document_id: String,
    timestamp: Option<u64>,
    tags: Vec<String>,
    parents: Vec<String>,
    source_url: Option<String>,
    section: Section,
    credentials: run::Credentials,
    light_document_output: Option<bool>,
}

async fn data_sources_documents_upsert(
    Path((project_id, data_source_id)): Path<(i64, String)>,
    State(state): State<Arc<APIState>>,
    Json(payload): Json<DataSourcesDocumentsUpsertPayload>,
) -> (StatusCode, Json<APIResponse>) {
    let project = project::Project::new_from_id(project_id);
    let light_document_output = match payload.light_document_output {
        Some(v) => v,
        None => false,
    };

    match state
        .store
        .load_data_source(&project, &data_source_id)
        .await
    {
        Err(e) => error_response(
            StatusCode::INTERNAL_SERVER_ERROR,
            "internal_server_error",
            "Failed to retrieve data source",
            Some(e),
        ),
        Ok(ds) => match ds {
            None => error_response(
                StatusCode::NOT_FOUND,
                "data_source_not_found",
                &format!("No data source found for id `{}`", data_source_id),
                None,
            ),
            Some(ds) => {
                match ds
                    .upsert(
                        payload.credentials,
                        state.store.clone(),
                        state.qdrant_clients.clone(),
                        &payload.document_id,
                        payload.timestamp,
                        &payload.tags,
                        &payload.parents,
                        &payload.source_url,
                        payload.section,
                        true, // preserve system tags
                    )
                    .await
                {
                    Err(e) => error_response(
                        StatusCode::INTERNAL_SERVER_ERROR,
                        "internal_server_error",
                        "Failed to upsert document",
                        Some(e),
                    ),
                    Ok(d) => {
                        let mut response_data = json!({
                            "data_source": {
                                "created": ds.created(),
                                "data_source_id": ds.data_source_id(),
                                "config": ds.config(),
                            },
                        });
                        if light_document_output {
                            response_data["document"] = json!({
                                "hash": d.hash,
                                "text_size": d.text_size,
                                "chunk_count": d.chunk_count,
                                "token_count": d.token_count,
                                "created": d.created,
                            });
                        } else {
                            response_data["document"] = json!(d);
                        }
                        (
                            StatusCode::OK,
                            Json(APIResponse {
                                error: None,
                                response: Some(response_data),
                            }),
                        )
                    }
                }
            }
        },
    }
}

/// List documents from a data source.

#[derive(serde::Deserialize)]
struct DataSourcesListQuery {
    document_ids: Option<String>, // Parse as JSON.
    limit: Option<usize>,
    offset: Option<usize>,
    view_filter: Option<String>, // Parsed as JSON.
}

async fn data_sources_documents_list(
    Path((project_id, data_source_id)): Path<(i64, String)>,
    State(state): State<Arc<APIState>>,
    Query(query): Query<DataSourcesListQuery>,
) -> (StatusCode, Json<APIResponse>) {
    let view_filter: Option<SearchFilter> = match query
        .view_filter
        .as_ref()
        .and_then(|f| Some(serde_json::from_str(f)))
    {
        Some(Ok(f)) => Some(f),
        None => None,
        Some(Err(e)) => {
            return error_response(
                StatusCode::BAD_REQUEST,
                "invalid_view_filter",
                "Failed to parse view_filter query parameter",
                Some(e.into()),
            )
        }
    };

    let limit_offset: Option<(usize, usize)> = match (query.limit, query.offset) {
        (Some(limit), Some(offset)) => Some((limit, offset)),
        _ => None,
    };

    let document_ids: Option<Vec<String>> = match query.document_ids {
        Some(ref ids) => match serde_json::from_str(ids) {
            Ok(parsed_ids) => Some(parsed_ids),
            Err(e) => {
                return error_response(
                    StatusCode::BAD_REQUEST,
                    "invalid_document_ids",
                    "Failed to parse document_ids query parameter",
                    Some(e.into()),
                )
            }
        },
        None => None,
    };

    let project = project::Project::new_from_id(project_id);
    match state
        .store
        .list_data_source_documents(
            &project,
            &data_source_id,
            &match view_filter {
                Some(filter) => Some(filter.postprocess_for_data_source(&data_source_id)),
                None => None,
            },
            &document_ids,
            limit_offset,
            true, // remove system tags
        )
        .await
    {
        Err(e) => error_response(
            StatusCode::INTERNAL_SERVER_ERROR,
            "internal_server_error",
            "Failed to list data source",
            Some(e),
        ),
        Ok((documents, total)) => (
            StatusCode::OK,
            Json(APIResponse {
                error: None,
                response: Some(json!({
                    "documents": documents,
                    "limit": query.limit,
                    "offset": query.offset,
                    "total": total,
                })),
            }),
        ),
    }
}

/// Retrieve document from a data source.
#[derive(serde::Deserialize)]
struct DataSourcesDocumentsRetrieveQuery {
    version_hash: Option<String>,
    view_filter: Option<String>, // Parsed as JSON.
}

async fn data_sources_documents_retrieve(
    Path((project_id, data_source_id, document_id)): Path<(i64, String, String)>,
    State(state): State<Arc<APIState>>,
    Query(query): Query<DataSourcesDocumentsRetrieveQuery>,
) -> (StatusCode, Json<APIResponse>) {
    let view_filter: Option<SearchFilter> = match query
        .view_filter
        .as_ref()
        .and_then(|f| Some(serde_json::from_str(f)))
    {
        Some(Ok(f)) => Some(f),
        None => None,
        Some(Err(e)) => {
            return error_response(
                StatusCode::BAD_REQUEST,
                "invalid_view_filter",
                "Failed to parse view_filter query parameter",
                Some(e.into()),
            )
        }
    };
    let project = project::Project::new_from_id(project_id);
    match state
        .store
        .load_data_source(&project, &data_source_id)
        .await
    {
        Err(e) => error_response(
            StatusCode::INTERNAL_SERVER_ERROR,
            "internal_server_error",
            "Failed to retrieve data source",
            Some(e),
        ),
        Ok(ds) => match ds {
            None => error_response(
                StatusCode::NOT_FOUND,
                "data_source_not_found",
                &format!("No data source found for id `{}`", data_source_id),
                None,
            ),
            Some(ds) => match ds
                .retrieve(
                    state.store.clone(),
                    &document_id,
                    &match view_filter {
                        Some(filter) => Some(filter.postprocess_for_data_source(&data_source_id)),
                        None => None,
                    },
                    true,
                    &query.version_hash,
                )
                .await
            {
                Err(e) => error_response(
                    StatusCode::INTERNAL_SERVER_ERROR,
                    "internal_server_error",
                    "Failed to retrieve document",
                    Some(e),
                ),
                Ok(None) => error_response(
                    StatusCode::NOT_FOUND,
                    "data_source_document_not_found",
                    &format!("No document found for id `{}`", document_id),
                    None,
                ),
                Ok(Some(d)) => (
                    StatusCode::OK,
                    Json(APIResponse {
                        error: None,
                        response: Some(json!({
                            "document": d,
                            "data_source": {
                                "created": ds.created(),
                                "data_source_id": ds.data_source_id(),
                                "config": ds.config(),
                            },
                        })),
                    }),
                ),
            },
        },
    }
}

/// Delete document from a data source.

async fn data_sources_documents_delete(
    Path((project_id, data_source_id, document_id)): Path<(i64, String, String)>,
    State(state): State<Arc<APIState>>,
) -> (StatusCode, Json<APIResponse>) {
    let project = project::Project::new_from_id(project_id);
    match state
        .store
        .load_data_source(&project, &data_source_id)
        .await
    {
        Err(e) => error_response(
            StatusCode::INTERNAL_SERVER_ERROR,
            "internal_server_error",
            "Failed to retrieve data source",
            Some(e),
        ),
        Ok(ds) => match ds {
            None => error_response(
                StatusCode::NOT_FOUND,
                "data_source_not_found",
                &format!("No data source found for id `{}`", data_source_id),
                None,
            ),
            Some(ds) => match ds
                .delete_document(
                    state.store.clone(),
                    state.qdrant_clients.clone(),
                    &document_id,
                )
                .await
            {
                Err(e) => error_response(
                    StatusCode::INTERNAL_SERVER_ERROR,
                    "internal_server_error",
                    "Failed to delete document",
                    Some(e),
                ),
                Ok(_) => (
                    StatusCode::OK,
                    Json(APIResponse {
                        error: None,
                        response: Some(json!({
                            "data_source": {
                                "created": ds.created(),
                                "data_source_id": ds.data_source_id(),
                                "config": ds.config(),
                            },
                        })),
                    }),
                ),
            },
        },
    }
}

/// Scrub document deleted versions

async fn data_sources_documents_scrub_deleted_versions(
    Path((project_id, data_source_id, document_id)): Path<(i64, String, String)>,
    State(state): State<Arc<APIState>>,
) -> (StatusCode, Json<APIResponse>) {
    let project = project::Project::new_from_id(project_id);
    match state
        .store
        .load_data_source(&project, &data_source_id)
        .await
    {
        Err(e) => error_response(
            StatusCode::INTERNAL_SERVER_ERROR,
            "internal_server_error",
            "Failed to retrieve data source",
            Some(e),
        ),
        Ok(ds) => match ds {
            None => error_response(
                StatusCode::NOT_FOUND,
                "data_source_not_found",
                &format!("No data source found for id `{}`", data_source_id),
                None,
            ),
            Some(ds) => match ds
                .scrub_document_deleted_versions(state.store.clone(), &document_id)
                .await
            {
                Err(e) => error_response(
                    StatusCode::INTERNAL_SERVER_ERROR,
                    "internal_server_error",
                    "Failed to scrub document deleted versions",
                    Some(e),
                ),
                Ok(versions) => (
                    StatusCode::OK,
                    Json(APIResponse {
                        error: None,
                        response: Some(json!({
                            "versions": versions,
                        })),
                    }),
                ),
            },
        },
    }
}

/// Delete a data source.

async fn data_sources_delete(
    Path((project_id, data_source_id)): Path<(i64, String)>,
    State(state): State<Arc<APIState>>,
) -> (StatusCode, Json<APIResponse>) {
    let project = project::Project::new_from_id(project_id);
    match state
        .store
        .load_data_source(&project, &data_source_id)
        .await
    {
        Err(e) => error_response(
            StatusCode::INTERNAL_SERVER_ERROR,
            "internal_server_error",
            "Failed to retrieve data source",
            Some(e),
        ),
        Ok(ds) => match ds {
            None => error_response(
                StatusCode::NOT_FOUND,
                "data_source_not_found",
                &format!("No data source found for id `{}`", data_source_id),
                None,
            ),
            Some(ds) => match ds
                .delete(
                    state.store.clone(),
                    state.databases_store.clone(),
                    state.qdrant_clients.clone(),
                )
                .await
            {
                Err(e) => error_response(
                    StatusCode::INTERNAL_SERVER_ERROR,
                    "internal_server_error",
                    "Failed to delete data source",
                    Some(e),
                ),
                Ok(_) => (
                    StatusCode::OK,
                    Json(APIResponse {
                        error: None,
                        response: Some(json!({
                            "data_source": {
                                "created": ds.created(),
                                "data_source_id": ds.data_source_id(),
                                "config": ds.config(),
                            }
                        })),
                    }),
                ),
            },
        },
    }
}

#[derive(serde::Deserialize)]
struct DatabasesTablesUpsertPayload {
    table_id: String,
    name: String,
    description: String,
    timestamp: Option<u64>,
    tags: Vec<String>,
    parents: Vec<String>,

    // Remote DB specifics
    remote_database_table_id: Option<String>,
    remote_database_secret_id: Option<String>,

    // Node meta:
    title: Option<String>,
    mime_type: Option<String>,
}

async fn tables_upsert(
    Path((project_id, data_source_id)): Path<(i64, String)>,
    State(state): State<Arc<APIState>>,
    Json(payload): Json<DatabasesTablesUpsertPayload>,
) -> (StatusCode, Json<APIResponse>) {
    let project = project::Project::new_from_id(project_id);

    // TODO(KW_SEARCH_INFRA): make title/mime_type not optional.
    let maybe_ds_node = match (payload.title, payload.mime_type) {
        (Some(title), Some(mime_type)) => Some(Node {
            node_id: payload.table_id.clone(),
            created: utils::now(),
            timestamp: payload.timestamp.unwrap_or(utils::now()),
            node_type: NodeType::Table,
            title,
            mime_type,
            parents: payload.parents.clone(),
        }),
        _ => None,
    };

    let table = match state
        .store
        .upsert_table(
            &project,
            &data_source_id,
            &payload.table_id,
            &payload.name,
            &payload.description,
            match payload.timestamp {
                Some(timestamp) => timestamp,
                None => utils::now(),
            },
            &payload.tags,
            &payload.parents,
            payload.remote_database_table_id,
            payload.remote_database_secret_id,
        )
        .await
    {
        Ok(table) => table,
        Err(e) => {
            return error_response(
                StatusCode::INTERNAL_SERVER_ERROR,
                "internal_server_error",
                "Failed to upsert table",
                Some(e),
            )
        }
    };

    // Upsert the data source node if title and mime_type are present
    if let Some(n) = &maybe_ds_node {
        if let Err(e) = state
            .store
            .upsert_data_source_node(&data_source_id, n)
            .await
        {
            return error_response(
                StatusCode::INTERNAL_SERVER_ERROR,
                "internal_server_error",
                "Failed to upsert data source node",
                Some(e),
            );
        }
    }

    (
        StatusCode::OK,
        Json(APIResponse {
            error: None,
            response: Some(json!({ "table": table })),
        }),
    )
}

/// Retrieve table from a data source.
#[derive(serde::Deserialize)]
struct TableRetrieveQuery {
    view_filter: Option<String>, // Parsed as JSON.
}

async fn tables_retrieve(
    Path((project_id, data_source_id, table_id)): Path<(i64, String, String)>,
    State(state): State<Arc<APIState>>,
    Query(query): Query<TableRetrieveQuery>,
) -> (StatusCode, Json<APIResponse>) {
    let view_filter: Option<SearchFilter> = match query
        .view_filter
        .as_ref()
        .and_then(|f| Some(serde_json::from_str(f)))
    {
        Some(Ok(f)) => Some(f),
        None => None,
        Some(Err(e)) => {
            return error_response(
                StatusCode::BAD_REQUEST,
                "invalid_view_filter",
                "Failed to parse view_filter query parameter",
                Some(e.into()),
            )
        }
    };

    let project = project::Project::new_from_id(project_id);

    match state
        .store
        .load_table(&project, &data_source_id, &table_id)
        .await
    {
        Err(e) => error_response(
            StatusCode::INTERNAL_SERVER_ERROR,
            "internal_server_error",
            "Failed to retrieve table",
            Some(e),
        ),
        Ok(table) => match table.filter(|table| table.match_filter(&view_filter)) {
            None => error_response(
                StatusCode::NOT_FOUND,
                "table_not_found",
                &format!("No table found for id `{}`", table_id),
                None,
            ),
            Some(table) => (
                StatusCode::OK,
                Json(APIResponse {
                    error: None,
                    response: Some(json!({
                        "table": table
                    })),
                }),
            ),
        },
    }
}

#[derive(serde::Deserialize)]
struct TableListQuery {
    limit: Option<usize>,
    offset: Option<usize>,
    table_ids: Option<String>,   // Parsed as JSON.
    view_filter: Option<String>, // Parsed as JSON.
}

async fn tables_list(
    Path((project_id, data_source_id)): Path<(i64, String)>,
    State(state): State<Arc<APIState>>,
    Query(query): Query<TableListQuery>,
) -> (StatusCode, Json<APIResponse>) {
    let project = project::Project::new_from_id(project_id);
    let view_filter: Option<SearchFilter> = match query
        .view_filter
        .as_ref()
        .and_then(|f| Some(serde_json::from_str(f)))
    {
        Some(Ok(f)) => Some(f),
        None => None,
        Some(Err(e)) => {
            return error_response(
                StatusCode::BAD_REQUEST,
                "invalid_view_filter",
                "Failed to parse view_filter query parameter",
                Some(e.into()),
            )
        }
    };

    let limit_offset: Option<(usize, usize)> = match (query.limit, query.offset) {
        (Some(limit), Some(offset)) => Some((limit, offset)),
        _ => None,
    };

    let table_ids: Option<Vec<String>> = match query.table_ids {
        Some(ref ids) => match serde_json::from_str(ids) {
            Ok(parsed_ids) => Some(parsed_ids),
            Err(e) => {
                return error_response(
                    StatusCode::BAD_REQUEST,
                    "invalid_table_ids",
                    "Failed to parse table_ids query parameter",
                    Some(e.into()),
                )
            }
        },
        None => None,
    };

    match state
        .store
        .list_tables(
            &project,
            &data_source_id,
            &view_filter,
            &table_ids,
            limit_offset,
        )
        .await
    {
        Err(e) => error_response(
            StatusCode::INTERNAL_SERVER_ERROR,
            "internal_server_error",
            "Failed to list tables",
            Some(e),
        ),
        Ok((tables, total)) => (
            StatusCode::OK,
            Json(APIResponse {
                error: None,
                response: Some(json!({
                    "limit": query.limit,
                    "offset": query.offset,
                    "tables": tables,
                    "total": total,
                })),
            }),
        ),
    }
}

async fn tables_delete(
    Path((project_id, data_source_id, table_id)): Path<(i64, String, String)>,
    State(state): State<Arc<APIState>>,
) -> (StatusCode, Json<APIResponse>) {
    let project = project::Project::new_from_id(project_id);

    match state
        .store
        .load_table(&project, &data_source_id, &table_id)
        .await
    {
        Err(e) => error_response(
            StatusCode::INTERNAL_SERVER_ERROR,
            "internal_server_error",
            "Failed to load table",
            Some(e),
        ),
        Ok(None) => error_response(
            StatusCode::NOT_FOUND,
            "table_not_found",
            &format!("No table found for id `{}`", table_id),
            None,
        ),
        Ok(Some(table)) => match try_join(
            table.delete(state.store.clone(), state.databases_store.clone()),
            state
                .store
                .delete_data_source_node(&data_source_id, &table_id),
        )
        .await
        {
            Err(e) => error_response(
                StatusCode::INTERNAL_SERVER_ERROR,
                "internal_server_error",
                "Failed to delete table",
                Some(e),
            ),
            Ok(_) => (
                StatusCode::OK,
                Json(APIResponse {
                    error: None,
                    response: Some(json!({
                        "success": true,
                    })),
                }),
            ),
        },
    }
}

async fn tables_update_parents(
    Path((project_id, data_source_id, table_id)): Path<(i64, String, String)>,
    State(state): State<Arc<APIState>>,
    Json(payload): Json<DataSourcesDocumentsUpdateParentsPayload>,
) -> (StatusCode, Json<APIResponse>) {
    let project = project::Project::new_from_id(project_id);

    match state
        .store
        .load_table(&project, &data_source_id, &table_id)
        .await
    {
        Err(e) => error_response(
            StatusCode::INTERNAL_SERVER_ERROR,
            "internal_server_error",
            "Failed to load table",
            Some(e),
        ),
        Ok(None) => error_response(
            StatusCode::NOT_FOUND,
            "table_not_found",
            &format!("No table found for id `{}`", table_id),
            None,
        ),
        Ok(Some(table)) => match table
            .update_parents(state.store.clone(), payload.parents.clone())
            .await
        {
            Err(e) => error_response(
                StatusCode::INTERNAL_SERVER_ERROR,
                "internal_server_error",
                "Failed to update table parents",
                Some(e),
            ),
            Ok(_) => (
                StatusCode::OK,
                Json(APIResponse {
                    error: None,
                    response: Some(json!({
                        "success": true,
                    })),
                }),
            ),
        },
    }
}

#[derive(serde::Deserialize)]
struct TablesRowsUpsertPayload {
    rows: Vec<Row>,
    truncate: Option<bool>,
}

async fn tables_rows_upsert(
    Path((project_id, data_source_id, table_id)): Path<(i64, String, String)>,
    State(state): State<Arc<APIState>>,
    Json(payload): Json<TablesRowsUpsertPayload>,
) -> (StatusCode, Json<APIResponse>) {
    let project = project::Project::new_from_id(project_id);

    match state
        .store
        .load_table(&project, &data_source_id, &table_id)
        .await
    {
        Err(e) => {
            return error_response(
                StatusCode::INTERNAL_SERVER_ERROR,
                "internal_server_error",
                "Failed to load table",
                Some(e),
            )
        }
        Ok(None) => {
            return error_response(
                StatusCode::NOT_FOUND,
                "table_not_found",
                &format!("No table found for id `{}`", table_id),
                None,
            )
        }
        Ok(Some(table)) => match LocalTable::from_table(table) {
            Err(e) => {
                return error_response(
                    StatusCode::BAD_REQUEST,
                    "invalid_table",
                    "Table is not local",
                    Some(e),
                )
            }
            Ok(table) => {
                match table
                    .upsert_rows(
                        state.store.clone(),
                        state.databases_store.clone(),
                        payload.rows,
                        match payload.truncate {
                            Some(v) => v,
                            None => false,
                        },
                    )
                    .await
                {
                    Err(e) => {
                        return error_response(
                            StatusCode::INTERNAL_SERVER_ERROR,
                            "internal_server_error",
                            "Failed to upsert rows",
                            Some(e),
                        )
                    }
                    Ok(_) => (
                        StatusCode::OK,
                        Json(APIResponse {
                            error: None,
                            response: Some(json!({
                                "success": true,
                            })),
                        }),
                    ),
                }
            }
        },
    }
}

async fn tables_rows_retrieve(
    Path((project_id, data_source_id, table_id, row_id)): Path<(i64, String, String, String)>,
    State(state): State<Arc<APIState>>,
    Query(query): Query<TableRetrieveQuery>,
) -> (StatusCode, Json<APIResponse>) {
    let project = project::Project::new_from_id(project_id);
    let view_filter: Option<SearchFilter> = match query
        .view_filter
        .as_ref()
        .and_then(|f| Some(serde_json::from_str(f)))
    {
        Some(Ok(f)) => Some(f),
        None => None,
        Some(Err(e)) => {
            return error_response(
                StatusCode::BAD_REQUEST,
                "invalid_view_filter",
                "Failed to parse view_filter query parameter",
                Some(e.into()),
            )
        }
    };

    match state
        .store
        .load_table(&project, &data_source_id, &table_id)
        .await
    {
        Err(e) => {
            return error_response(
                StatusCode::INTERNAL_SERVER_ERROR,
                "internal_server_error",
                "Failed to load table",
                Some(e),
            )
        }
        Ok(table) => match table.filter(|table| table.match_filter(&view_filter)) {
            None => {
                return error_response(
                    StatusCode::NOT_FOUND,
                    "table_not_found",
                    &format!("No table found for id `{}`", table_id),
                    None,
                )
            }
            Some(table) => match LocalTable::from_table(table) {
                Err(e) => {
                    return error_response(
                        StatusCode::BAD_REQUEST,
                        "invalid_table",
                        "Table is not local",
                        Some(e),
                    )
                }
                Ok(table) => {
                    match table
                        .retrieve_row(state.databases_store.clone(), &row_id)
                        .await
                    {
                        Err(e) => {
                            return error_response(
                                StatusCode::INTERNAL_SERVER_ERROR,
                                "internal_server_error",
                                "Failed to load row",
                                Some(e),
                            )
                        }
                        Ok(None) => {
                            return error_response(
                                StatusCode::NOT_FOUND,
                                "table_row_not_found",
                                &format!("No table row found for id `{}`", row_id),
                                None,
                            )
                        }
                        Ok(Some(row)) => {
                            return (
                                StatusCode::OK,
                                Json(APIResponse {
                                    error: None,
                                    response: Some(json!({
                                        "row": row,
                                    })),
                                }),
                            )
                        }
                    }
                }
            },
        },
    }
}

async fn tables_rows_delete(
    Path((project_id, data_source_id, table_id, row_id)): Path<(i64, String, String, String)>,
    State(state): State<Arc<APIState>>,
) -> (StatusCode, Json<APIResponse>) {
    let project = project::Project::new_from_id(project_id);

    match state
        .store
        .load_table(&project, &data_source_id, &table_id)
        .await
    {
        Err(e) => {
            return error_response(
                StatusCode::INTERNAL_SERVER_ERROR,
                "internal_server_error",
                "Failed to load table",
                Some(e),
            )
        }
        Ok(None) => {
            return (
                StatusCode::NOT_FOUND,
                Json(APIResponse {
                    error: Some(APIError {
                        code: "table_not_found".to_string(),
                        message: format!("No table found for id `{}`", table_id),
                    }),
                    response: None,
                }),
            )
        }
        Ok(Some(table)) => match LocalTable::from_table(table) {
            Err(e) => {
                return error_response(
                    StatusCode::BAD_REQUEST,
                    "invalid_table",
                    "Table is not local",
                    Some(e),
                )
            }
            Ok(table) => {
                match table
                    .delete_row(state.databases_store.clone(), &row_id)
                    .await
                {
                    Err(e) => {
                        return error_response(
                            StatusCode::INTERNAL_SERVER_ERROR,
                            "internal_server_error",
                            "Failed to delete row",
                            Some(e),
                        )
                    }
                    Ok(_) => (
                        StatusCode::OK,
                        Json(APIResponse {
                            error: None,
                            response: Some(json!({
                                "success": true,
                            })),
                        }),
                    ),
                }
            }
        },
    }
}

#[derive(serde::Deserialize)]
struct DatabasesRowsListQuery {
    offset: usize,
    limit: usize,
    view_filter: Option<String>,
}

async fn tables_rows_list(
    Path((project_id, data_source_id, table_id)): Path<(i64, String, String)>,
    State(state): State<Arc<APIState>>,
    Query(query): Query<DatabasesRowsListQuery>,
) -> (StatusCode, Json<APIResponse>) {
    let project = project::Project::new_from_id(project_id);
    let view_filter: Option<SearchFilter> = match query
        .view_filter
        .as_ref()
        .and_then(|f| Some(serde_json::from_str(f)))
    {
        Some(Ok(f)) => Some(f),
        None => None,
        Some(Err(e)) => {
            return error_response(
                StatusCode::BAD_REQUEST,
                "invalid_view_filter",
                "Failed to parse view_filter query parameter",
                Some(e.into()),
            )
        }
    };

    match state
        .store
        .load_table(&project, &data_source_id, &table_id)
        .await
    {
        Err(e) => {
            return error_response(
                StatusCode::INTERNAL_SERVER_ERROR,
                "internal_server_error",
                "Failed to load table",
                Some(e),
            )
        }
        Ok(table) => match table.filter(|table| table.match_filter(&view_filter)) {
            None => {
                return error_response(
                    StatusCode::NOT_FOUND,
                    "table_not_found",
                    &format!("No table found for id `{}`", table_id),
                    None,
                )
            }
            Some(table) => match LocalTable::from_table(table) {
                Err(e) => error_response(
                    StatusCode::BAD_REQUEST,
                    "invalid_table",
                    "Table is not local",
                    Some(e),
                ),
                Ok(table) => match table
                    .list_rows(
                        state.databases_store.clone(),
                        Some((query.limit, query.offset)),
                    )
                    .await
                {
                    Err(e) => error_response(
                        StatusCode::INTERNAL_SERVER_ERROR,
                        "internal_server_error",
                        "Failed to list rows",
                        Some(e),
                    ),
                    Ok((rows, total)) => (
                        StatusCode::OK,
                        Json(APIResponse {
                            error: None,
                            response: Some(json!({
                                "offset": query.offset,
                                "limit": query.limit,
                                "total": total,
                                "rows": rows,
                            })),
                        }),
                    ),
                },
            },
        },
    }
}

#[derive(serde::Deserialize)]
struct FoldersUpsertPayload {
    folder_id: String,
    timestamp: Option<u64>,
    parents: Vec<String>,
    title: String,
}

async fn folders_upsert(
    Path((project_id, data_source_id)): Path<(i64, String)>,
    State(state): State<Arc<APIState>>,
    Json(payload): Json<FoldersUpsertPayload>,
) -> (StatusCode, Json<APIResponse>) {
    let project = project::Project::new_from_id(project_id);

    let folder = Folder {
        data_source_id: data_source_id.to_string(),
        folder_id: payload.folder_id.clone(),
        created: utils::now(),
    };

    match state
        .store
        .upsert_data_source_folder(&project, &data_source_id, &folder)
        .await
    {
        Err(e) => {
            return error_response(
                StatusCode::INTERNAL_SERVER_ERROR,
                "internal_server_error",
                "Failed to upsert folder",
                Some(e),
            )
        }
        Ok(()) => (),
    }

    let node = Node {
        node_id: folder.folder_id.clone(),
        created: folder.created,
        timestamp: payload.timestamp.unwrap_or(utils::now()),
        node_type: NodeType::Folder,
        title: payload.title.clone(),
        mime_type: "application/vnd.dust.folder".to_string(),
        parents: payload.parents.clone(),
    };

    match state
        .store
        .upsert_data_source_node(&data_source_id, &node)
        .await
    {
        Err(e) => error_response(
            StatusCode::INTERNAL_SERVER_ERROR,
            "internal_server_error",
            "Failed to upsert node",
            Some(e),
        ),
        Ok(_) => (
            StatusCode::OK,
            Json(APIResponse {
                error: None,
                response: Some(json!({
                    "folder": folder
                })),
            }),
        ),
    }
}

async fn folders_retrieve(
    Path((project_id, data_source_id, folder_id)): Path<(i64, String, String)>,
    State(state): State<Arc<APIState>>,
) -> (StatusCode, Json<APIResponse>) {
    let project = project::Project::new_from_id(project_id);

    match state
        .store
        .load_data_source_folder(&project, &data_source_id, &folder_id)
        .await
    {
        Err(e) => error_response(
            StatusCode::INTERNAL_SERVER_ERROR,
            "internal_server_error",
            "Failed to load folder",
            Some(e),
        ),
        Ok(folder) => (
            StatusCode::OK,
            Json(APIResponse {
                error: None,
                response: Some(json!({
                    "folder": folder
                })),
            }),
        ),
    }
}

async fn folders_delete(
    Path((project_id, data_source_id, folder_id)): Path<(i64, String, String)>,
    State(state): State<Arc<APIState>>,
) -> (StatusCode, Json<APIResponse>) {
    let project = project::Project::new_from_id(project_id);

    match state
        .store
        .load_data_source_folder(&project, &data_source_id, &folder_id)
        .await
    {
        Err(e) => error_response(
            StatusCode::INTERNAL_SERVER_ERROR,
            "internal_server_error",
            "Failed to load folder",
            Some(e),
        ),
        Ok(None) => error_response(
            StatusCode::NOT_FOUND,
            "folder_not_found",
            &format!("No folder found for id `{}`", folder_id),
            None,
        ),
        Ok(Some(_)) => {
            match state
                .store
                .delete_data_source_node(&data_source_id, &folder_id)
                .await
            {
                Err(e) => {
                    return error_response(
                        StatusCode::INTERNAL_SERVER_ERROR,
                        "internal_server_error",
                        "Failed to delete folder",
                        Some(e),
                    )
                }
                Ok(_) => (),
            }

            match state
                .store
                .delete_data_source_folder(&data_source_id, &folder_id)
                .await
            {
                Err(e) => error_response(
                    StatusCode::INTERNAL_SERVER_ERROR,
                    "internal_server_error",
                    "Failed to delete folder",
                    Some(e),
                ),
                Ok(_) => (
                    StatusCode::OK,
                    Json(APIResponse {
                        error: None,
                        response: Some(json!({
                            "success": true,
                        })),
                    }),
                ),
            }
        }
    }
}

#[derive(serde::Deserialize)]
struct DatabaseQueryRunPayload {
    query: String,
    tables: Vec<(i64, String, String)>,
    view_filter: Option<SearchFilter>,
}

// use axum_macros::debug_handler;

async fn databases_query_run(
    State(state): State<Arc<APIState>>,
    Json(payload): Json<DatabaseQueryRunPayload>,
) -> (StatusCode, Json<APIResponse>) {
    match try_join_all(
        payload
            .tables
            .into_iter()
            .map(|(project_id, data_source_id, table_id)| {
                let project = project::Project::new_from_id(project_id);
                let store = state.store.clone();
                async move { store.load_table(&project, &data_source_id, &table_id).await }
            }),
    )
    .await
    {
        Err(e) => error_response(
            StatusCode::INTERNAL_SERVER_ERROR,
            "internal_server_error",
            "Failed to retrieve tables",
            Some(e),
        ),
        Ok(tables) => {
            // Check that all tables exist.
            match tables
                .into_iter()
                .filter(|table| {
                    table
                        .as_ref()
                        .map_or(true, |t| t.match_filter(&payload.view_filter))
                })
                .collect::<Option<Vec<Table>>>()
            {
                None => {
                    return error_response(
                        StatusCode::NOT_FOUND,
                        "table_not_found",
                        "No table found",
                        None,
                    )
                }
                Some(tables) => match execute_query(tables, &payload.query, state.store.clone())
                    .await
                {
                    Err(QueryDatabaseError::TooManyResultRows) => error_response(
                        StatusCode::BAD_REQUEST,
                        "too_many_result_rows",
                        "The query returned too many rows",
                        None,
                    ),
                    Err(QueryDatabaseError::ExecutionError(s)) => {
                        error_response(StatusCode::BAD_REQUEST, "query_execution_error", &s, None)
                    }
                    Err(e) => error_response(
                        StatusCode::INTERNAL_SERVER_ERROR,
                        "internal_server_error",
                        "Failed to run query",
                        Some(e.into()),
                    ),
                    Ok((results, schema)) => (
                        StatusCode::OK,
                        Json(APIResponse {
                            error: None,
                            response: Some(json!({
                                "schema": schema,
                                "results": results,
                            })),
                        }),
                    ),
                },
            }
        }
    }
}

// SQLite Workers

#[derive(serde::Deserialize)]
struct SQLiteWorkersUpsertOrDeletePayload {
    url: String,
}

async fn sqlite_workers_heartbeat(
    State(state): State<Arc<APIState>>,
    Json(payload): Json<SQLiteWorkersUpsertOrDeletePayload>,
) -> (StatusCode, Json<APIResponse>) {
    match state
        .store
        .sqlite_workers_upsert(&payload.url, HEARTBEAT_INTERVAL_MS)
        .await
    {
        Err(e) => error_response(
            StatusCode::INTERNAL_SERVER_ERROR,
            "internal_server_error",
            "Failed to upsert SQLite worker",
            Some(e),
        ),
        Ok((worker, is_new)) => {
            if is_new {
                // The worker has just been created or is "coming back to life".
                // We have no guarantee that the worker's running databases are up-to-date, so we expire them all.
                match worker.expire_all().await {
                    Err(e) => {
                        return error_response(
                            StatusCode::INTERNAL_SERVER_ERROR,
                            "internal_server_error",
                            "Failed to expire SQLite worker databases",
                            Some(e.into()),
                        )
                    }
                    Ok(_) => (),
                }
            }

            (
                StatusCode::OK,
                Json(APIResponse {
                    error: None,
                    response: Some(json!({"success": true})),
                }),
            )
        }
    }
}

async fn sqlite_workers_delete(
    State(state): State<Arc<APIState>>,
    Json(payload): Json<SQLiteWorkersUpsertOrDeletePayload>,
) -> (StatusCode, Json<APIResponse>) {
    match state.store.sqlite_workers_delete(&payload.url).await {
        Err(e) => error_response(
            StatusCode::INTERNAL_SERVER_ERROR,
            "internal_server_error",
            "Failed to delete SQLite worker",
            Some(e),
        ),
        Ok(_) => (
            StatusCode::OK,
            Json(APIResponse {
                error: None,
                response: Some(json!({"success": true})),
            }),
        ),
    }
}

// Misc

#[derive(serde::Deserialize)]
struct TokenizePayload {
    text: String,
    provider_id: ProviderID,
    model_id: String,
    credentials: Option<run::Credentials>,
}

async fn tokenize(Json(payload): Json<TokenizePayload>) -> (StatusCode, Json<APIResponse>) {
    let mut llm = provider(payload.provider_id).llm(payload.model_id);

    // If we received credentials we initialize the llm with them.
    match payload.credentials {
        Some(c) => {
            match llm.initialize(c.clone()).await {
                Err(e) => {
                    return error_response(
                        StatusCode::INTERNAL_SERVER_ERROR,
                        "internal_server_error",
                        "Failed to initialize LLM",
                        Some(e),
                    );
                }
                Ok(()) => (),
            };
        }
        None => (),
    }

    match llm.tokenize(vec![payload.text]).await {
        Err(e) => error_response(
            StatusCode::INTERNAL_SERVER_ERROR,
            "internal_server_error",
            "Failed to tokenize text",
            Some(e),
        ),
        Ok(mut res) => match res.pop() {
            None => error_response(
                StatusCode::INTERNAL_SERVER_ERROR,
                "internal_server_error",
                "Failed to tokenize text",
                None,
            ),
            Some(tokens) => (
                StatusCode::OK,
                Json(APIResponse {
                    error: None,
                    response: Some(json!({
                        "tokens": tokens,
                    })),
                }),
            ),
        },
    }
}

#[derive(serde::Deserialize)]
struct TokenizeBatchPayload {
    texts: Vec<String>,
    provider_id: ProviderID,
    model_id: String,
    credentials: Option<run::Credentials>,
}

async fn tokenize_batch(
    Json(payload): Json<TokenizeBatchPayload>,
) -> (StatusCode, Json<APIResponse>) {
    let mut llm = provider(payload.provider_id).llm(payload.model_id);

    // If we received credentials we initialize the llm with them.
    match payload.credentials {
        Some(c) => {
            match llm.initialize(c.clone()).await {
                Err(e) => {
                    return error_response(
                        StatusCode::INTERNAL_SERVER_ERROR,
                        "internal_server_error",
                        "Failed to initialize LLM",
                        Some(e),
                    );
                }
                Ok(()) => (),
            };
        }
        None => (),
    }

    match llm.tokenize(payload.texts).await {
        Err(e) => error_response(
            StatusCode::INTERNAL_SERVER_ERROR,
            "internal_server_error",
            "Failed to tokenize text",
            Some(e),
        ),
        Ok(res) => (
            StatusCode::OK,
            Json(APIResponse {
                error: None,
                response: Some(json!({
                    "tokens": res,
                })),
            }),
        ),
    }
}

fn main() {
    JSExecutor::init();

    let rt = tokio::runtime::Builder::new_multi_thread()
        .worker_threads(32)
        //.thread_name("dust-api-server")
        //.thread_stack_size(32 * 1024 * 1024)
        .enable_all()
        .build()
        .unwrap();

    let r = rt.block_on(async {
        tracing_subscriber::registry()
            .with(JsonStorageLayer)
            .with(
                BunyanFormattingLayer::new("dust_api".into(), std::io::stdout)
                    .skip_fields(vec!["file", "line", "target"].into_iter())
                    .unwrap(),
            )
            .with(tracing_subscriber::EnvFilter::new("info"))
            .init();

        let store: Box<dyn store::Store + Sync + Send> = match std::env::var("CORE_DATABASE_URI") {
            Ok(db_uri) => {
                let store = postgres::PostgresStore::new(&db_uri).await?;
                Box::new(store)
            }
            Err(_) => Err(anyhow!("CORE_DATABASE_URI is required (postgres)"))?,
        };
        let databases_store: Box<dyn databases_store::DatabasesStore + Sync + Send> =
            match std::env::var("DATABASES_STORE_DATABASE_URI") {
                Ok(db_uri) => {
                    let s = databases_store::PostgresDatabasesStore::new(&db_uri).await?;
                    Box::new(s)
                }
                Err(_) => Err(anyhow!("DATABASES_STORE_DATABASE_URI not set."))?,
            };

        let state = Arc::new(APIState::new(
            store,
            databases_store,
            QdrantClients::build().await?,
        ));

        let router = Router::new()
        // Projects
        .route("/projects", post(projects_create))
        .route("/projects/:project_id", delete(projects_delete))
        .route("/projects/:project_id/clone", post(projects_clone))
        // Specifications
        .route(
            "/projects/:project_id/specifications/check",
            post(specifications_check),
        )
        .route(
            "/projects/:project_id/specifications/:hash",
            get(specifications_retrieve),
        )
        // Datasets
        .route("/projects/:project_id/datasets", post(datasets_register))
        .route("/projects/:project_id/datasets", get(datasets_list))
        .route(
            "/projects/:project_id/datasets/:dataset_id/:hash",
            get(datasets_retrieve),
        )
        // Runs
        .route("/projects/:project_id/runs", post(runs_create))
        .route(
            "/projects/:project_id/runs/stream",
            post(runs_create_stream),
        )
        .route("/projects/:project_id/runs", get(runs_list))
        .route(
            "/projects/:project_id/runs/batch",
            post(runs_retrieve_batch),
        )
        .route("/projects/:project_id/runs/:run_id", get(runs_retrieve))
        .route(
            "/projects/:project_id/runs/:run_id",
            delete(runs_delete),
        )
        .route(
            "/projects/:project_id/runs/:run_id/blocks/:block_type/:block_name",
            get(runs_retrieve_block),
        )
        .route(
            "/projects/:project_id/runs/:run_id/status",
            get(runs_retrieve_status),
        )
        // DataSources
        .route(
            "/projects/:project_id/data_sources",
            post(data_sources_register),
        )
        .route(
            "/projects/:project_id/data_sources/:data_source_id",
            get(data_sources_retrieve),
        )
        .route(
            "/projects/:project_id/data_sources/:data_source_id/tokenize",
            post(data_sources_tokenize),
        )
        .route(
            "/projects/:project_id/data_sources/:data_source_id/documents/:document_id/versions",
            get(data_sources_documents_versions_list),
        )
        .route(
            "/projects/:project_id/data_sources/:data_source_id/documents",
            post(data_sources_documents_upsert),
        )
        .route(
            "/projects/:project_id/data_sources/:data_source_id/documents/:document_id/tags",
            patch(data_sources_documents_update_tags),
        )
        .route(
            "/projects/:project_id/data_sources/:data_source_id/documents/:document_id/parents",
            patch(data_sources_documents_update_parents),
        )
        // Provided by the data_source block.
        .route(
            "/projects/:project_id/data_sources/:data_source_id/search",
            post(data_sources_search),
        )
        .route(
            "/projects/:project_id/data_sources/:data_source_id/documents",
            get(data_sources_documents_list),
        )
        .route(
            "/projects/:project_id/data_sources/:data_source_id/documents/:document_id",
            get(data_sources_documents_retrieve),
        )
        .route(
            "/projects/:project_id/data_sources/:data_source_id/documents/:document_id",
            delete(data_sources_documents_delete),
        )
        .route(
            "/projects/:project_id/data_sources/:data_source_id/documents/:document_id/scrub_deleted_versions",
            post(data_sources_documents_scrub_deleted_versions),
        )
        .route(
            "/projects/:project_id/data_sources/:data_source_id",
            delete(data_sources_delete),
        )
        // Databases
        .route(
            "/projects/:project_id/data_sources/:data_source_id/tables",
            post(tables_upsert),
        )
        .route(
            "/projects/:project_id/data_sources/:data_source_id/tables/:table_id/parents",
            patch(tables_update_parents),
        )
        .route(
            "/projects/:project_id/data_sources/:data_source_id/tables/:table_id",
            get(tables_retrieve),
        )
        .route(
            "/projects/:project_id/data_sources/:data_source_id/tables",
            get(tables_list),
        )
        .route(
            "/projects/:project_id/data_sources/:data_source_id/tables/:table_id",
            delete(tables_delete),
        )
        .route(
            "/projects/:project_id/data_sources/:data_source_id/tables/:table_id/rows",
            post(tables_rows_upsert),
        )
        .route(
            "/projects/:project_id/data_sources/:data_source_id/tables/:table_id/rows/:row_id",
            get(tables_rows_retrieve),
        )
        .route(
            "/projects/:project_id/data_sources/:data_source_id/tables/:table_id/rows/:row_id",
            delete(tables_rows_delete),
        )
        .route(
            "/projects/:project_id/data_sources/:data_source_id/tables/:table_id/rows",
            get(tables_rows_list),
        )
        .route(
            "/query_database",
            post(databases_query_run),
        )
        .route("/sqlite_workers", delete(sqlite_workers_delete))
        // Folders
        .route(
            "/projects/:project_id/data_sources/:data_source_id/folders",
            post(folders_upsert),
        )
        .route(
            "/projects/:project_id/data_sources/:data_source_id/folders/:folder_id",
            get(folders_retrieve),
        )
        .route(
            "/projects/:project_id/data_sources/:data_source_id/folders/:folder_id",
            delete(folders_delete),
        )

        // Misc
        .route("/tokenize", post(tokenize))
        .route("/tokenize/batch", post(tokenize_batch))

        // Extensions
        .layer(DefaultBodyLimit::disable())
        .layer(
            TraceLayer::new_for_http()
                .make_span_with(CoreRequestMakeSpan::new())
                .on_response(trace::DefaultOnResponse::new().level(Level::INFO)),
        )
        .layer(from_fn(validate_api_key))
        .with_state(state.clone());

        let sqlite_heartbeat_router = Router::new()
            .route("/sqlite_workers", post(sqlite_workers_heartbeat))
            .layer(from_fn(validate_api_key))
            .with_state(state.clone());

        let health_check_router = Router::new().route("/", get(index));

        let app = Router::new()
            .merge(router)
            .merge(sqlite_heartbeat_router)
            .merge(health_check_router);

        // Start the APIState run loop.
        let runloop_state = state.clone();
        tokio::task::spawn(async move { runloop_state.run_loop().await });

        let (tx1, rx1) = tokio::sync::oneshot::channel::<()>();
        let (tx2, rx2) = tokio::sync::oneshot::channel::<()>();

        let srv = axum::serve(
            TcpListener::bind::<std::net::SocketAddr>("[::]:3001".parse().unwrap()).await?,
            app.into_make_service(),
        )
        .with_graceful_shutdown(async {
            rx1.await.ok();
        });

        tokio::spawn(async move {
            if let Err(e) = srv.await {
                error!(error = %e, "Server error");
            }
            info!("[GRACEFUL] Server stopped");
            tx2.send(()).ok();
        });

        info!(pid = std::process::id() as u64, "dust_api server started");

        let mut stream = signal(SignalKind::terminate()).unwrap();
        stream.recv().await;

        // Gracefully shut down the server
        info!("[GRACEFUL] SIGTERM received, stopping server...");
        tx1.send(()).ok();

        // Wait for the server to shutdown
        info!("[GRACEFUL] Awaiting server shutdown...");
        rx2.await.ok();

        // Wait for the run loop to finish.
        info!("[GRACEFUL] Awaiting stop loop...");
        state.stop_loop().await;

        info!("[GRACEFUL] Exiting");

        // sleep for 1 second to allow the logger to flush
        tokio::time::sleep(std::time::Duration::from_secs(1)).await;

        Ok::<(), anyhow::Error>(())
    });

    match r {
        Ok(_) => (),
        Err(e) => {
            error!(error = %e, "dust_api server error");
            std::process::exit(1);
        }
    }
}<|MERGE_RESOLUTION|>--- conflicted
+++ resolved
@@ -35,10 +35,7 @@
     blocks::block::BlockType,
     data_sources::{
         data_source::{self, Section},
-<<<<<<< HEAD
         folder::Folder,
-=======
->>>>>>> 9a25d2d9
         node::{Node, NodeType},
         qdrant::QdrantClients,
     },
