--- conflicted
+++ resolved
@@ -100,11 +100,8 @@
             self.parent_id,
             self.parents,
             self.mime_type,
-<<<<<<< HEAD
+            self.source_url,
             self.provider_visibility,
-=======
-            self.source_url,
->>>>>>> 3068af85
         )
     }
 
