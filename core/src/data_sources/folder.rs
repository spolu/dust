use serde::{Deserialize, Serialize};

use super::node::{Node, NodeType};

#[derive(Debug, Clone, Serialize, Deserialize)]
pub struct Folder {
    data_source_id: String,
    data_source_internal_id: String,
    folder_id: String,
    timestamp: u64,
    title: String,
    parent_id: Option<String>,
    parents: Vec<String>,
    mime_type: String,
<<<<<<< HEAD
    provider_visibility: Option<String>,
=======
    source_url: Option<String>,
>>>>>>> 3068af85
}

impl Folder {
    pub fn new(
        data_source_id: String,
        data_source_internal_id: String,
        folder_id: String,
        timestamp: u64,
        title: String,
        parent_id: Option<String>,
        parents: Vec<String>,
        mime_type: String,
<<<<<<< HEAD
        provider_visibility: Option<String>,
=======
        source_url: Option<String>,
>>>>>>> 3068af85
    ) -> Self {
        Folder {
            data_source_id,
            data_source_internal_id,
            folder_id,
            timestamp,
            title,
            parent_id,
            parents,
            mime_type,
<<<<<<< HEAD
            provider_visibility,
=======
            source_url,
>>>>>>> 3068af85
        }
    }

    pub fn data_source_id(&self) -> &str {
        &self.data_source_id
    }
    pub fn data_source_internal_id(&self) -> &str {
        &self.data_source_internal_id
    }
    pub fn timestamp(&self) -> u64 {
        self.timestamp
    }
    pub fn folder_id(&self) -> &str {
        &self.folder_id
    }
    pub fn title(&self) -> &str {
        &self.title
    }
    pub fn parent_id(&self) -> &Option<String> {
        &self.parent_id
    }
    pub fn parents(&self) -> &Vec<String> {
        &self.parents
    }
    pub fn source_url(&self) -> &Option<String> {
        &self.source_url
    }
    pub fn mime_type(&self) -> &str {
        &self.mime_type
    }
    pub fn provider_visibility(&self) -> &Option<String> {
        &self.provider_visibility
    }
}

impl From<Folder> for Node {
    fn from(folder: Folder) -> Node {
        Node::new(
            &folder.data_source_id,
            &folder.data_source_internal_id,
            &folder.folder_id,
            NodeType::Folder,
            folder.timestamp,
            &folder.title,
            &folder.mime_type,
            folder.provider_visibility,
            folder.parent_id,
            folder.parents,
            folder.source_url,
        )
    }
}<|MERGE_RESOLUTION|>--- conflicted
+++ resolved
@@ -12,11 +12,8 @@
     parent_id: Option<String>,
     parents: Vec<String>,
     mime_type: String,
-<<<<<<< HEAD
+    source_url: Option<String>,
     provider_visibility: Option<String>,
-=======
-    source_url: Option<String>,
->>>>>>> 3068af85
 }
 
 impl Folder {
@@ -29,11 +26,8 @@
         parent_id: Option<String>,
         parents: Vec<String>,
         mime_type: String,
-<<<<<<< HEAD
+        source_url: Option<String>,
         provider_visibility: Option<String>,
-=======
-        source_url: Option<String>,
->>>>>>> 3068af85
     ) -> Self {
         Folder {
             data_source_id,
@@ -44,11 +38,8 @@
             parent_id,
             parents,
             mime_type,
-<<<<<<< HEAD
+            source_url,
             provider_visibility,
-=======
-            source_url,
->>>>>>> 3068af85
         }
     }
 
