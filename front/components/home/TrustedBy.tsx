--- conflicted
+++ resolved
@@ -5,27 +5,6 @@
 
 export default function TrustedBy() {
   return (
-<<<<<<< HEAD
-    <>
-      <div
-        className={classNames(
-          "col-span-12 flex flex-col items-center py-8",
-          "lg:col-span-12 lg:col-start-1",
-          "xl:col-span-10 xl:col-start-2"
-        )}
-      >
-        <H3 className="w-full text-center text-white">
-          Trusted by 1000+ organizations
-        </H3>
-        <div
-          className={classNames(
-            "mt-8 w-full",
-            "grid grid-cols-2 place-items-center gap-1",
-            "sm:grid-cols-3 sm:gap-0",
-            "md:grid-cols-4 md:gap-0"
-          )}
-        >
-=======
     <div
       className={classNames(
         "col-span-12 flex flex-col items-center py-4",
@@ -40,7 +19,6 @@
       <div className="mx-auto mt-8 w-full max-w-screen-2xl px-8">
         <div className="grid grid-cols-1 place-items-center gap-8 md:grid-cols-2 lg:grid-cols-4">
           {" "}
->>>>>>> 84e7243f
           <Image
             alt="alan"
             src="/static/landing/logos/alan.png"
