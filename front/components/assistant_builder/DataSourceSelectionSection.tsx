import {
  BracesIcon,
  Button,
  ExternalLinkIcon,
  FolderIcon,
  IconButton,
  Tree,
} from "@dust-tt/sparkle";
import type {
  ContentNodesViewType,
  DataSourceViewSelectionConfigurations,
  DataSourceViewType,
  LightWorkspaceType,
} from "@dust-tt/types";
import { useContext, useState } from "react";

import { AssistantBuilderContext } from "@app/components/assistant_builder/AssistantBuilderContext";
import { DataSourceViewPermissionTreeChildren } from "@app/components/ConnectorPermissionsTree";
import { EmptyCallToAction } from "@app/components/EmptyCallToAction";
import ManagedDataSourceDocumentModal from "@app/components/ManagedDataSourceDocumentModal";
import { orderDatasourceViewSelectionConfigurationByImportance } from "@app/lib/assistant";
import { getConnectorProviderLogoWithFallback } from "@app/lib/connector_providers";
import { getVisualForContentNode } from "@app/lib/content_nodes";
import { getDisplayNameForDataSource } from "@app/lib/data_sources";
import { classNames } from "@app/lib/utils";

interface DataSourceSelectionSectionProps {
  dataSourceConfigurations: DataSourceViewSelectionConfigurations;
  openDataSourceModal: () => void;
  owner: LightWorkspaceType;
  viewType: ContentNodesViewType;
}

export default function DataSourceSelectionSection({
  dataSourceConfigurations,
  openDataSourceModal,
<<<<<<< HEAD
=======
  owner,
>>>>>>> 9e06c1e6
  viewType,
}: DataSourceSelectionSectionProps) {
  const { dataSourceViews } = useContext(AssistantBuilderContext);
  const [documentToDisplay, setDocumentToDisplay] = useState<string | null>(
    null
  );
  const [dataSourceViewToDisplay, setDataSourceViewToDisplay] =
    useState<DataSourceViewType | null>(null);

  const canAddDataSource = dataSourceViews.length > 0;

  return (
    <>
      <ManagedDataSourceDocumentModal
        owner={owner}
        dataSource={dataSourceViewToDisplay?.dataSource ?? null}
        documentId={documentToDisplay}
        isOpen={!!documentToDisplay}
        setOpen={(open) => {
          if (!open) {
            setDocumentToDisplay(null);
          }
        }}
      />

      <div className="overflow-hidden pt-4">
        <div className="flex flex-row items-start">
          <div className="flex-grow pb-2 text-sm font-semibold text-element-900">
            Selected Data sources
          </div>
          <div>
            {Object.keys(dataSourceConfigurations).length > 0 && (
              <Button
                labelVisible={true}
                label="Manage selection"
                variant="primary"
                size="sm"
                onClick={openDataSourceModal}
                disabled={!canAddDataSource}
                hasMagnifying={false}
              />
            )}
          </div>
        </div>
        {!Object.keys(dataSourceConfigurations).length ? (
          <EmptyCallToAction
            label="Select Data Sources"
            onClick={openDataSourceModal}
            disabled={!canAddDataSource}
          />
        ) : (
          <Tree>
            {orderDatasourceViewSelectionConfigurationByImportance(
              Object.values(dataSourceConfigurations)
            ).map((dsConfig) => {
              const LogoComponent = getConnectorProviderLogoWithFallback(
                dsConfig.dataSourceView.dataSource.connectorProvider,
                FolderIcon
              );

              return (
                <Tree.Item
                  key={dsConfig.dataSourceView.sId}
                  type={
                    // TODO: Handle folders for table view!
                    dsConfig.dataSourceView.dataSource.connectorId
                      ? "node"
                      : "leaf"
                  } // todo make useConnectorPermissions hook work for non managed ds (Folders)
                  label={getDisplayNameForDataSource(
                    dsConfig.dataSourceView.dataSource
                  )}
                  visual={LogoComponent}
                  className="whitespace-nowrap"
                >
                  {dsConfig.isSelectAll && (
                    <DataSourceViewPermissionTreeChildren
                      owner={owner}
                      dataSourceView={dsConfig.dataSourceView}
                      parentId={null}
                      canUpdatePermissions={true}
                      displayDocumentSource={(documentId: string) => {
                        setDataSourceViewToDisplay(dsConfig.dataSourceView);
                        setDocumentToDisplay(documentId);
                      }}
                      isSearchEnabled={false}
                      viewType={viewType}
                    />
                  )}
                  {dsConfig.selectedResources.map((node) => {
                    return (
                      <Tree.Item
                        key={`${dsConfig.dataSourceView.sId}-${node.internalId}`}
                        label={node.titleWithParentsContext ?? node.title}
                        type={node.expandable ? "node" : "leaf"}
                        visual={getVisualForContentNode(node)}
                        className="whitespace-nowrap"
                        actions={
                          <div className="mr-8 flex flex-row gap-2">
                            <IconButton
                              size="xs"
                              icon={ExternalLinkIcon}
                              onClick={() => {
                                if (node.sourceUrl) {
                                  window.open(node.sourceUrl, "_blank");
                                }
                              }}
                              className={classNames(
                                node.sourceUrl
                                  ? ""
                                  : "pointer-events-none opacity-0"
                              )}
                              disabled={!node.sourceUrl}
                              variant="tertiary"
                            />
                            <IconButton
                              size="xs"
                              icon={BracesIcon}
                              onClick={() => {
                                if (node.dustDocumentId) {
                                  setDataSourceViewToDisplay(
                                    dsConfig.dataSourceView
                                  );
                                  setDocumentToDisplay(node.dustDocumentId);
                                }
                              }}
                              className={classNames(
                                node.dustDocumentId
                                  ? ""
                                  : "pointer-events-none opacity-0"
                              )}
                              disabled={!node.dustDocumentId}
                              variant="tertiary"
                            />
                          </div>
                        }
                      >
                        <DataSourceViewPermissionTreeChildren
                          owner={owner}
                          dataSourceView={dsConfig.dataSourceView}
                          parentId={node.internalId}
                          canUpdatePermissions={true}
                          displayDocumentSource={(documentId: string) => {
                            setDataSourceViewToDisplay(dsConfig.dataSourceView);
                            setDocumentToDisplay(documentId);
                          }}
                          isSearchEnabled={false}
                          viewType={viewType}
                        />
                      </Tree.Item>
                    );
                  })}
                </Tree.Item>
              );
            })}
          </Tree>
        )}
      </div>
    </>
  );
}<|MERGE_RESOLUTION|>--- conflicted
+++ resolved
@@ -34,10 +34,7 @@
 export default function DataSourceSelectionSection({
   dataSourceConfigurations,
   openDataSourceModal,
-<<<<<<< HEAD
-=======
   owner,
->>>>>>> 9e06c1e6
   viewType,
 }: DataSourceSelectionSectionProps) {
   const { dataSourceViews } = useContext(AssistantBuilderContext);
