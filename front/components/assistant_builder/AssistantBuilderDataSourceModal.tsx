import { Modal } from "@dust-tt/sparkle";
import type {
  ContentNodesViewType,
  DataSourceViewSelectionConfigurations,
  WorkspaceType,
} from "@dust-tt/types";
import type { SetStateAction } from "react";
import { useCallback, useContext, useState } from "react";

import { AssistantBuilderContext } from "@app/components/assistant_builder/AssistantBuilderContext";
import { useNavigationLock } from "@app/components/assistant_builder/useNavigationLock";
import { DataSourceViewsSelector } from "@app/components/data_source_view/DataSourceViewSelector";

interface AssistantBuilderDataSourceModalProps {
  initialDataSourceConfigurations: DataSourceViewSelectionConfigurations;
  isOpen: boolean;
  onSave: (dsConfigs: DataSourceViewSelectionConfigurations) => void;
  owner: WorkspaceType;
  setOpen: (isOpen: boolean) => void;
  viewType: ContentNodesViewType;
}

export default function AssistantBuilderDataSourceModal({
  initialDataSourceConfigurations,
  isOpen,
  onSave,
  owner,
  setOpen,
  viewType = "documents",
}: AssistantBuilderDataSourceModalProps) {
  const { dataSourceViews } = useContext(AssistantBuilderContext);
  const [hasChanged, setHasChanged] = useState(false);

  const [selectionConfigurations, setSelectionConfigurations] =
    useState<DataSourceViewSelectionConfigurations>(
      initialDataSourceConfigurations
    );

  useNavigationLock(true, {
    title: "Warning",
    message:
      "All unsaved changes will be lost, are you sure you want to continue?",
    validation: "primaryWarning",
  });

  const setSelectionConfigurationsCallback = useCallback(
    (func: SetStateAction<DataSourceViewSelectionConfigurations>) => {
      setHasChanged(true);
      setSelectionConfigurations(func);
    },
    [setSelectionConfigurations]
  );

  return (
    <Modal
      isOpen={isOpen}
      onClose={() => {
        setSelectionConfigurations(initialDataSourceConfigurations);
        setOpen(false);
      }}
      onSave={() => {
        onSave(selectionConfigurations);
        setOpen(false);
      }}
      hasChanged={hasChanged}
      variant="side-md"
      title="Manage data sources selection"
    >
      <div className="w-full pt-12">
        <DataSourceViewsSelector
          dataSourceViews={dataSourceViews}
          owner={owner}
          selectionConfigurations={selectionConfigurations}
          setSelectionConfigurations={setSelectionConfigurationsCallback}
<<<<<<< HEAD
          viewType={viewType}
=======
          viewType="documents"
>>>>>>> 9e06c1e6
        />
      </div>
    </Modal>
  );
}<|MERGE_RESOLUTION|>--- conflicted
+++ resolved
@@ -26,7 +26,7 @@
   onSave,
   owner,
   setOpen,
-  viewType = "documents",
+  viewType,
 }: AssistantBuilderDataSourceModalProps) {
   const { dataSourceViews } = useContext(AssistantBuilderContext);
   const [hasChanged, setHasChanged] = useState(false);
@@ -72,11 +72,7 @@
           owner={owner}
           selectionConfigurations={selectionConfigurations}
           setSelectionConfigurations={setSelectionConfigurationsCallback}
-<<<<<<< HEAD
           viewType={viewType}
-=======
-          viewType="documents"
->>>>>>> 9e06c1e6
         />
       </div>
     </Modal>
