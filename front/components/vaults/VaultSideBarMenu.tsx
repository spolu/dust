import {
  Button,
  CloudArrowLeftRightIcon,
  CommandLineIcon,
  FolderIcon,
  GlobeAltIcon,
  Item,
  LockIcon,
  PlanetIcon,
  Tree,
} from "@dust-tt/sparkle";
import type {
  DataSourceOrView,
  DataSourceOrViewInfo,
  LightWorkspaceType,
  VaultType,
} from "@dust-tt/types";
import { assertNever, DATA_SOURCE_OR_VIEW_CATEGORIES } from "@dust-tt/types";
import { groupBy } from "lodash";
import { useRouter } from "next/router";
import type { ReactElement } from "react";
import { Fragment, useEffect, useState } from "react";

import {
  CONNECTOR_CONFIGURATIONS,
  getDataSourceOrViewName,
} from "@app/lib/connector_providers";
import {
  useVaultDataSourceOrViews,
  useVaultInfo,
  useVaults,
} from "@app/lib/swr";

interface VaultSideBarMenuProps {
  owner: LightWorkspaceType;
  setShowVaultCreationModal: (show: boolean) => void;
}

const VAULTS_SORT_ORDER = ["system", "global", "regular"];

export default function VaultSideBarMenu({
  owner,
  setShowVaultCreationModal,
}: VaultSideBarMenuProps) {
  const { vaults, isVaultsLoading } = useVaults({ workspaceId: owner.sId });

  if (!vaults || isVaultsLoading) {
    return <></>;
  }

  // Group by kind and sort.
  const groupedVaults = groupBy(vaults, (vault) => vault.kind);
  const sortedGroupedVaults = VAULTS_SORT_ORDER.map(
    (kind) => groupedVaults[kind] || []
  );

  return (
<<<<<<< HEAD
    <div className="flex flex-col px-3">
      <Item.List>
        {sortedGroupedVaults.map((vaults, index) => {
          const [vault] = vaults;
          const sectionLabel = getSectionLabel(vault);

          return (
            <Fragment key={`vault-section-${index}`}>
              <div className="flex items-center justify-between">
                <Item.SectionHeader label={sectionLabel} key={vault.sId} />
                {sectionLabel === "PRIVATE" && (
                  <Button
                    className="mt-4"
                    size="xs"
                    variant="tertiary"
                    label="Create Vault "
                    icon={LockIcon}
                    onClick={() => setShowVaultCreationModal(true)}
                  />
                )}
              </div>
              {renderVaultItems(vaults, owner)}
            </Fragment>
          );
        })}
      </Item.List>
=======
    <div className="flex h-0 min-h-full w-full overflow-y-auto">
      <div className="flex flex-col px-3">
        <Item.List>
          {sortedGroupedVaults.map((vaults, index) => {
            if (vaults.length === 0) {
              return null;
            }

            const [vault] = vaults;
            const sectionLabel = getSectionLabel(vault);

            return (
              <Fragment key={`vault-section-${index}`}>
                <div className="flex items-center justify-between">
                  <Item.SectionHeader label={sectionLabel} key={vault.sId} />
                  {sectionLabel === "PRIVATE" && (
                    <Button
                      className="mt-4"
                      size="xs"
                      variant="tertiary"
                      label="Create Vault "
                      icon={LockIcon}
                      onClick={() => setShowVaultCreationModal(true)}
                    />
                  )}
                </div>
                {renderVaultItems(vaults, owner)}
              </Fragment>
            );
          })}
        </Item.List>
      </div>
>>>>>>> 986a8055
    </div>
  );
}

// Function to render vault items.
const renderVaultItems = (vaults: VaultType[], owner: LightWorkspaceType) =>
  vaults.map((vault) => (
    <Fragment key={`vault-${vault.sId}`}>
      {vault.kind === "system" ? (
        <SystemVaultMenu owner={owner} vault={vault} />
      ) : (
        <VaultMenuItem owner={owner} vault={vault} />
      )}
    </Fragment>
  ));

const getSectionLabel = (vault: VaultType) => {
  switch (vault.kind) {
    case "global":
      return "SHARED";

    case "regular":
      return "PRIVATE";

    case "system":
      return "SYSTEM";

    default:
      assertNever(vault.kind);
  }
};

const RootItemIconWrapper = (
  IconComponent: React.ComponentType<React.SVGProps<SVGSVGElement>>
) => {
  return <IconComponent className="text-brand" />;
};

const SubItemIconItemWrapper = (
  IconComponent: React.ComponentType<React.SVGProps<SVGSVGElement>>
) => {
  return <IconComponent className="text-element-700" />;
};

// System vault.

const SYSTEM_VAULTS_ITEMS = [
  {
    label: "Connection Management",
    visual: RootItemIconWrapper(CloudArrowLeftRightIcon),
    category: "managed",
  },
  // TODO(GROUPS_UI) Add support for Dust apps.
];

const SystemVaultMenu = ({
  owner,
  vault,
}: {
  owner: LightWorkspaceType;
  vault: VaultType;
}) => {
  return (
    <>
      {SYSTEM_VAULTS_ITEMS.map((item) => (
        <SystemVaultItem
          category={item.category}
          key={item.label}
          label={item.label}
          owner={owner}
          vault={vault}
          visual={item.visual}
        />
      ))}
    </>
  );
};

const SystemVaultItem = ({
  category,
  label,
  owner,
  vault,
  visual,
}: {
  category: string;
  label: string;
  owner: LightWorkspaceType;
  vault: VaultType;
  visual: ReactElement;
}) => {
  const router = useRouter();

  const itemPath = `/w/${owner.sId}/data-sources/vaults/${vault.sId}/categories/${category}/data_sources`;
  const isAncestorToCurrentPage = router.asPath.includes(itemPath);

  // Unfold the item if it's an ancestor of the current page.
  const [isExpanded, setIsExpanded] = useState(false);
  useEffect(() => {
    setIsExpanded(isAncestorToCurrentPage);
  }, [isAncestorToCurrentPage]);

  const { isVaultDataSourceOrViewsLoading, vaultDataSourceOrViews } =
    useVaultDataSourceOrViews({
      workspaceId: owner.sId,
      vaultId: vault.sId,
      category,
      // System vault only has data sources.
      type: "data_sources",
      disabled: !isExpanded,
    });

  return (
    <Tree.Item
      label={label}
      collapsed={!isExpanded}
      onItemClick={() => router.push(itemPath)}
      isSelected={router.asPath === itemPath}
      onChevronClick={() => setIsExpanded(!isExpanded)}
      visual={visual}
      size="md"
      areActionsFading={false}
    >
      {isExpanded && (
        <Tree isLoading={isVaultDataSourceOrViewsLoading}>
          {vaultDataSourceOrViews &&
            vaultDataSourceOrViews.map((ds) => (
              <VaultDataSourceOrViewItem
                item={ds}
                key={ds.sId}
                owner={owner}
                vault={vault}
                // System vault only has data sources.
                viewType="data_sources"
              />
            ))}
        </Tree>
      )}
    </Tree.Item>
  );
};

// Global + regular vaults.

const VaultMenuItem = ({
  owner,
  vault,
}: {
  owner: LightWorkspaceType;
  vault: VaultType;
}) => {
  const router = useRouter();

  const vaultPath = `/w/${owner.sId}/data-sources/vaults/${vault.sId}`;
  const isAncestorToCurrentPage = router.asPath.includes(vaultPath);

  // Unfold the vault if it's an ancestor of the current page.
  const [isExpanded, setIsExpanded] = useState(false);
  useEffect(() => {
    setIsExpanded(isAncestorToCurrentPage);
  }, [isAncestorToCurrentPage]);

  const { vaultInfo, isVaultInfoLoading } = useVaultInfo({
    workspaceId: owner.sId,
    vaultId: vault.sId,
    disabled: !isExpanded,
  });

  return (
    <Tree.Item
      label={vault.kind === "global" ? "Company Data" : vault.name}
      collapsed={!isExpanded}
      onItemClick={() => router.push(vaultPath)}
      isSelected={router.asPath === vaultPath}
      onChevronClick={() => setIsExpanded(!isExpanded)}
      visual={
        vault.kind === "global"
          ? RootItemIconWrapper(PlanetIcon)
          : RootItemIconWrapper(LockIcon)
      }
      size="md"
      areActionsFading={false}
    >
      {isExpanded && (
        <Tree isLoading={isVaultInfoLoading}>
          {vaultInfo?.categories &&
            DATA_SOURCE_OR_VIEW_CATEGORIES.map(
              (c) =>
                vaultInfo.categories[c] && (
                  <VaultCategoryItem
                    key={c}
                    category={c}
                    owner={owner}
                    vault={vault}
                  />
                )
            )}
        </Tree>
      )}
    </Tree.Item>
  );
};

const DATA_SOURCE_OR_VIEW_SUB_ITEMS: {
  [key: string]: {
    label: string;
    icon: ReactElement<{
      className?: string;
    }>;
    dataSourceOrView: DataSourceOrView;
  };
} = {
  managed: {
    label: "Connected Data",
    icon: SubItemIconItemWrapper(CloudArrowLeftRightIcon),
    dataSourceOrView: "data_source_views",
  },
  files: {
    label: "Files",
    icon: SubItemIconItemWrapper(FolderIcon),
    dataSourceOrView: "data_sources",
  },
  webfolder: {
    label: "Websites",
    icon: SubItemIconItemWrapper(GlobeAltIcon),
    dataSourceOrView: "data_sources",
  },
  apps: {
    label: "Apps",
    icon: SubItemIconItemWrapper(CommandLineIcon),
    dataSourceOrView: "data_sources",
  },
};

const VaultDataSourceOrViewItem = ({
  item,
  owner,
  vault,
  viewType,
}: {
  item: DataSourceOrViewInfo;
  owner: LightWorkspaceType;
  vault: VaultType;
  viewType: "data_sources" | "data_source_views";
}): ReactElement => {
  const router = useRouter();
  const configuration = item.connectorProvider
    ? CONNECTOR_CONFIGURATIONS[item.connectorProvider]
    : null;

  const LogoComponent = configuration?.logoComponent ?? FolderIcon;
  const dataSourceOrViewPath = `/w/${owner.sId}/data-sources/vaults/${vault.sId}/categories/${item.category}/${viewType}/${item.sId}`;

  return (
    <Tree.Item
      type="leaf"
      isSelected={
        router.asPath === dataSourceOrViewPath ||
        router.asPath.includes(dataSourceOrViewPath + "/") ||
        router.asPath.includes(dataSourceOrViewPath + "?")
      }
      onItemClick={() => router.push(dataSourceOrViewPath)}
      label={getDataSourceOrViewName(item)}
      visual={SubItemIconItemWrapper(LogoComponent)}
      areActionsFading={false}
    />
  );
};

const VaultCategoryItem = ({
  owner,
  vault,
  category,
}: {
  owner: LightWorkspaceType;
  vault: VaultType;
  category: string;
}) => {
  const router = useRouter();

  const vaultCategoryPath = `/w/${owner.sId}/data-sources/vaults/${vault.sId}/categories/${category}`;
  const isAncestorToCurrentPage = router.asPath.includes(vaultCategoryPath);

  // Unfold the vault's category if it's an ancestor of the current page.
  const [isExpanded, setIsExpanded] = useState(false);
  useEffect(() => {
    setIsExpanded(isAncestorToCurrentPage);
  }, [isAncestorToCurrentPage]);

  const categoryDetails = DATA_SOURCE_OR_VIEW_SUB_ITEMS[category];
  const { isVaultDataSourceOrViewsLoading, vaultDataSourceOrViews } =
    useVaultDataSourceOrViews({
      workspaceId: owner.sId,
      vaultId: vault.sId,
      category,
      type: categoryDetails.dataSourceOrView,
      disabled: !isExpanded,
    });

  return (
    <Tree.Item
      label={categoryDetails.label}
      collapsed={!isExpanded}
      onItemClick={() => router.push(vaultCategoryPath)}
      isSelected={router.asPath === vaultCategoryPath}
      onChevronClick={() => setIsExpanded(!isExpanded)}
      visual={categoryDetails.icon}
      areActionsFading={false}
    >
      {isExpanded && (
        <Tree isLoading={isVaultDataSourceOrViewsLoading}>
          {vaultDataSourceOrViews &&
            vaultDataSourceOrViews.map((ds) => (
              <VaultDataSourceOrViewItem
                item={ds}
                key={ds.sId}
                owner={owner}
                vault={vault}
                viewType={categoryDetails.dataSourceOrView}
              />
            ))}
        </Tree>
      )}
    </Tree.Item>
  );
};<|MERGE_RESOLUTION|>--- conflicted
+++ resolved
@@ -55,42 +55,10 @@
   );
 
   return (
-<<<<<<< HEAD
-    <div className="flex flex-col px-3">
-      <Item.List>
-        {sortedGroupedVaults.map((vaults, index) => {
-          const [vault] = vaults;
-          const sectionLabel = getSectionLabel(vault);
-
-          return (
-            <Fragment key={`vault-section-${index}`}>
-              <div className="flex items-center justify-between">
-                <Item.SectionHeader label={sectionLabel} key={vault.sId} />
-                {sectionLabel === "PRIVATE" && (
-                  <Button
-                    className="mt-4"
-                    size="xs"
-                    variant="tertiary"
-                    label="Create Vault "
-                    icon={LockIcon}
-                    onClick={() => setShowVaultCreationModal(true)}
-                  />
-                )}
-              </div>
-              {renderVaultItems(vaults, owner)}
-            </Fragment>
-          );
-        })}
-      </Item.List>
-=======
     <div className="flex h-0 min-h-full w-full overflow-y-auto">
       <div className="flex flex-col px-3">
         <Item.List>
           {sortedGroupedVaults.map((vaults, index) => {
-            if (vaults.length === 0) {
-              return null;
-            }
-
             const [vault] = vaults;
             const sectionLabel = getSectionLabel(vault);
 
@@ -115,7 +83,6 @@
           })}
         </Item.List>
       </div>
->>>>>>> 986a8055
     </div>
   );
 }
