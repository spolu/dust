--- conflicted
+++ resolved
@@ -50,7 +50,7 @@
     dataSourceView,
     parentId,
   } = pageProps;
-<<<<<<< HEAD
+  const router = useRouter();
 
   const { vaults, isVaultsLoading } = useVaultsAsAdmin({
     workspaceId: owner.sId,
@@ -63,12 +63,6 @@
     isVaultsLoading ||
     vaults.filter((v) => v.kind === "regular" || v.kind === "public").length >=
       plan.limits.vaults.maxVaults;
-=======
-  const router = useRouter();
-  const isPrivateVaultsEnabled = owner.flags.includes(
-    "private_data_vaults_feature"
-  );
->>>>>>> 0d287db3
 
   return (
     <RootLayout>
