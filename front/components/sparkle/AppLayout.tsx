--- conflicted
+++ resolved
@@ -168,11 +168,7 @@
           )}
           <main
             className={classNames(
-<<<<<<< HEAD
-              "flex h-full w-full flex-col items-center overflow-auto",
-=======
               "flex h-full w-full flex-col items-center overflow-y-auto",
->>>>>>> 2806ba27
               titleChildren ? "" : "lg:pt-8"
             )}
           >
