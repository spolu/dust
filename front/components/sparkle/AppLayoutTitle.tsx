<<<<<<< HEAD
import { Button, Tooltip } from "@dust-tt/sparkle";
import {
  ArrowDownOnSquareIcon,
  ArrowUpOnSquareIcon,
  TrashIcon,
} from "@heroicons/react/24/solid";
=======
import { Button } from "@dust-tt/sparkle";
import { TrashIcon } from "@heroicons/react/24/solid";
import { ComponentType } from "react";
>>>>>>> 59a38e00

export function AppLayoutTitle({
  title,
  shared,
  onDelete,
<<<<<<< HEAD
  onShare,
=======
  action,
>>>>>>> 59a38e00
}: {
  title: string;
  shared: boolean;
  onDelete?: () => void;
<<<<<<< HEAD
  onShare?: () => void;
=======
  action?: {
    label: string;
    labelVisible: boolean;
    icon?: ComponentType;
    onAction: () => void;
  };
>>>>>>> 59a38e00
}) {
  return (
    <div className="flex h-full flex-row items-center">
      <div className="flex flex-initial">
        <div className="w-48 flex-initial overflow-hidden truncate px-10 font-bold sm:w-96 lg:w-auto lg:px-0">
          {title}
        </div>
      </div>
      <div className="flex flex-1"></div>
<<<<<<< HEAD
      {onDelete && (
        <div className="flex flex-initial text-red-800">
          <Button
            type="tertiary"
            label="Delete"
            icon={TrashIcon}
            onClick={onDelete}
          />
        </div>
      )}
      {onShare && (
        <div className="flex flex-initial text-red-800">
          <Tooltip label={"Shared! Link to conversation copied to clipboard."}>
            <Button
              type={shared ? "tertiary" : "primary"}
              label={shared ? "Unshare" : "Share"}
              icon={shared ? ArrowDownOnSquareIcon : ArrowUpOnSquareIcon}
              onClick={onShare}
            />
          </Tooltip>
        </div>
      )}
=======
      <div className="-ml-8 flex flex-initial space-x-1 lg:ml-0">
        {onDelete && (
          <div className="flex flex-initial">
            <Button
              labelVisible={false}
              type="secondaryWarning"
              label="Delete"
              icon={TrashIcon}
              onClick={onDelete}
            />
          </div>
        )}
        {action && (
          <div className="flex flex-initial">
            <Button
              labelVisible={action.labelVisible}
              type="secondary"
              label={action.label}
              icon={action.icon}
              onClick={action.onAction}
            />
          </div>
        )}
      </div>
>>>>>>> 59a38e00
    </div>
  );
}<|MERGE_RESOLUTION|>--- conflicted
+++ resolved
@@ -1,39 +1,20 @@
-<<<<<<< HEAD
-import { Button, Tooltip } from "@dust-tt/sparkle";
-import {
-  ArrowDownOnSquareIcon,
-  ArrowUpOnSquareIcon,
-  TrashIcon,
-} from "@heroicons/react/24/solid";
-=======
 import { Button } from "@dust-tt/sparkle";
 import { TrashIcon } from "@heroicons/react/24/solid";
 import { ComponentType } from "react";
->>>>>>> 59a38e00
 
 export function AppLayoutTitle({
   title,
-  shared,
   onDelete,
-<<<<<<< HEAD
-  onShare,
-=======
   action,
->>>>>>> 59a38e00
 }: {
   title: string;
-  shared: boolean;
   onDelete?: () => void;
-<<<<<<< HEAD
-  onShare?: () => void;
-=======
   action?: {
     label: string;
     labelVisible: boolean;
     icon?: ComponentType;
     onAction: () => void;
   };
->>>>>>> 59a38e00
 }) {
   return (
     <div className="flex h-full flex-row items-center">
@@ -43,30 +24,6 @@
         </div>
       </div>
       <div className="flex flex-1"></div>
-<<<<<<< HEAD
-      {onDelete && (
-        <div className="flex flex-initial text-red-800">
-          <Button
-            type="tertiary"
-            label="Delete"
-            icon={TrashIcon}
-            onClick={onDelete}
-          />
-        </div>
-      )}
-      {onShare && (
-        <div className="flex flex-initial text-red-800">
-          <Tooltip label={"Shared! Link to conversation copied to clipboard."}>
-            <Button
-              type={shared ? "tertiary" : "primary"}
-              label={shared ? "Unshare" : "Share"}
-              icon={shared ? ArrowDownOnSquareIcon : ArrowUpOnSquareIcon}
-              onClick={onShare}
-            />
-          </Tooltip>
-        </div>
-      )}
-=======
       <div className="-ml-8 flex flex-initial space-x-1 lg:ml-0">
         {onDelete && (
           <div className="flex flex-initial">
@@ -91,7 +48,6 @@
           </div>
         )}
       </div>
->>>>>>> 59a38e00
     </div>
   );
 }