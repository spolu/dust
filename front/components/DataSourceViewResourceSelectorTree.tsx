--- conflicted
+++ resolved
@@ -2,11 +2,7 @@
   BracesIcon,
   ExternalLinkIcon,
   IconButton,
-<<<<<<< HEAD
-  PlusIcon,
   Spinner,
-=======
->>>>>>> abe9447c
   Tree,
 } from "@dust-tt/sparkle";
 import type {
@@ -20,12 +16,7 @@
 import DataSourceViewDocumentModal from "@app/components/DataSourceViewDocumentModal";
 import { InfiniteScroll } from "@app/components/InfiniteScroll";
 import { getVisualForContentNode } from "@app/lib/content_nodes";
-<<<<<<< HEAD
-import { useConnector } from "@app/lib/swr/connectors";
 import { useDataSourceViewContentNodesWithInfiniteScroll } from "@app/lib/swr/data_source_views";
-=======
-import { useDataSourceViewContentNodes } from "@app/lib/swr/data_source_views";
->>>>>>> abe9447c
 import { classNames } from "@app/lib/utils";
 
 interface DataSourceViewResourceSelectorTreeBaseProps {
@@ -91,8 +82,6 @@
   showExpand,
   viewType = "documents",
 }: DataSourceResourceSelectorChildrenProps) {
-<<<<<<< HEAD
-  const { plan, dustClientFacingUrl } = useContext(AssistantBuilderContext);
   const {
     nodes,
     isNodesLoading,
@@ -106,24 +95,6 @@
     parentId,
     viewType,
   });
-
-  const [showConnectorPermissionsModal, setShowConnectorPermissionsModal] =
-    useState(false);
-
-  const { connector } = useConnector({
-    workspaceId: owner.sId,
-    dataSourceId: dataSourceView.dataSource.sId,
-  });
-=======
-  const { nodes, isNodesLoading, isNodesError } = useDataSourceViewContentNodes(
-    {
-      dataSourceView: dataSourceView,
-      owner,
-      parentId,
-      viewType,
-    }
-  );
->>>>>>> abe9447c
 
   useEffect(() => {
     if (parentIsSelected) {
