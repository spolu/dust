--- conflicted
+++ resolved
@@ -193,15 +193,9 @@
         </ContextItem.List>
       </div>
       <div className="flex flex-row items-center gap-4 px-4 pt-4">
-<<<<<<< HEAD
-        <div className="s-text-sm font-semibold">Embedding Provider:</div>
+        <div className="text-sm font-semibold">Embedding Provider:</div>
         <NewDropdownMenu>
-          <NewDropdownMenuTrigger>
-=======
-        <div className="text-sm font-semibold">Embedding Provider:</div>
-        <DropdownMenu>
-          <DropdownMenu.Button>
->>>>>>> 71a405d9
+          <NewDropdownMenuTrigger asChild>
             <Tooltip
               label="Please contact us if you are willing to change this setting."
               trigger={
