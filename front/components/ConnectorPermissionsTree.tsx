import {
  BracesIcon,
  Button,
  ExternalLinkIcon,
  IconButton,
  Input,
  ListCheckIcon,
  Tooltip,
  Tree,
} from "@dust-tt/sparkle";
import type {
  ConnectorProvider,
  DataSourceType,
  DataSourceViewType,
  WorkspaceType,
} from "@dust-tt/types";
import type { ConnectorPermission } from "@dust-tt/types";
import { useState } from "react";

import ManagedDataSourceDocumentModal from "@app/components/ManagedDataSourceDocumentModal";
import { useConnectorPermissions } from "@app/lib/swr";
import { classNames, timeAgoFrom } from "@app/lib/utils";

const CONNECTOR_TYPE_TO_PERMISSIONS: Record<
  ConnectorProvider,
  { selected: ConnectorPermission; unselected: ConnectorPermission } | undefined
> = {
  confluence: {
    selected: "read",
    unselected: "none",
  },
  slack: {
    selected: "read_write",
    unselected: "write",
  },
  google_drive: {
    selected: "read",
    unselected: "none",
  },
  microsoft: {
    selected: "read",
    unselected: "none",
  },
  notion: undefined,
  github: undefined,
  intercom: {
    selected: "read",
    unselected: "none",
  },
  webcrawler: undefined,
};

export function PermissionTreeChildren({
  owner,
  dataSourceOrView,
  parentId,
  permissionFilter,
  canUpdatePermissions,
  onPermissionUpdate,
  parentIsSelected,
  showExpand,
  displayDocumentSource,
  useConnectorPermissionsHook,
  isSearchEnabled,
}: {
  owner: WorkspaceType;
  dataSourceOrView: DataSourceType | DataSourceViewType;
  parentId: string | null;
  permissionFilter?: ConnectorPermission;
  canUpdatePermissions?: boolean;
  onPermissionUpdate?: ({
    internalId,
    permission,
  }: {
    internalId: string;
    permission: ConnectorPermission;
  }) => void;
  parentIsSelected?: boolean;
  showExpand?: boolean;
  displayDocumentSource: (documentId: string) => void;
  useConnectorPermissionsHook: typeof useConnectorPermissions;
  isSearchEnabled: boolean;
}) {
  const [search, setSearch] = useState("");
  // This is to control when to dislpay the "Select All" vs "unselect All" button.
  // If the user pressed "select all", we want to display "unselect all" and vice versa.
  // But if the user types in the search bar, we want to reset the button to "select all".
  const [selectAllClicked, setSelectAllClicked] = useState(false);

  const { resources, isResourcesLoading, isResourcesError } =
    useConnectorPermissionsHook({
      owner,
<<<<<<< HEAD
      dataSourceOrView: dataSourceOrView,
=======
      dataSourceOrView: dataSource,
>>>>>>> ee57c6d2
      parentId,
      filterPermission: permissionFilter || null,
    });

  const [localStateByInternalId, setLocalStateByInternalId] = useState<
    Record<string, boolean>
  >({});

  const selectedPermission: ConnectorPermission =
    (dataSourceOrView.connectorProvider &&
      CONNECTOR_TYPE_TO_PERMISSIONS[dataSourceOrView.connectorProvider]
        ?.selected) ||
    "none";
  const unselectedPermission: ConnectorPermission =
    (dataSourceOrView.connectorProvider &&
      CONNECTOR_TYPE_TO_PERMISSIONS[dataSourceOrView.connectorProvider]
        ?.unselected) ||
    "none";

  if (isResourcesError) {
    return (
      <div className="text-warning text-sm">
        Failed to retrieve permissions likely due to a revoked authorization.
      </div>
    );
  }

  const resourcesFiltered = resources.filter(
    (r) => search.trim().length === 0 || r.title.includes(search)
  );

  return (
    <>
      {isSearchEnabled && (
        <>
          <div className="flex w-full flex-row">
            <div className="w-5"></div>

            <div className="mr-8 flex-grow p-1">
              <Input
                placeholder="Search..."
                value={search}
                onChange={(v) => {
                  setSearch(v);
                  setSelectAllClicked(false);
                }}
                size="sm"
                name="search"
              />
            </div>
          </div>
          <div className="flex w-full flex-row justify-end">
            <div className="mr-8 p-1">
              <Button
                variant="tertiary"
                size="sm"
                label={selectAllClicked ? "Unselect All" : "Select All"}
                icon={ListCheckIcon}
                onClick={() => {
                  setSelectAllClicked((prev) => !prev);
                  setLocalStateByInternalId((prev) => {
                    const newState = { ...prev };
                    resourcesFiltered.forEach((r) => {
                      newState[r.internalId] = !selectAllClicked;
                    });
                    return newState;
                  });
                  if (onPermissionUpdate) {
                    resourcesFiltered.forEach((r) => {
                      onPermissionUpdate({
                        internalId: r.internalId,
                        permission: !selectAllClicked
                          ? selectedPermission
                          : unselectedPermission,
                      });
                    });
                  }
                }}
              />
            </div>
          </div>
        </>
      )}
      <Tree isLoading={isResourcesLoading}>
        {resourcesFiltered.map((r, i) => {
          const isChecked =
            parentIsSelected ||
            (localStateByInternalId[r.internalId] ??
              ["read", "read_write"].includes(r.permission));
          return (
            <Tree.Item
              key={r.internalId}
              type={r.expandable ? "node" : "leaf"}
              label={r.title}
              variant={r.type}
              className="whitespace-nowrap"
              checkbox={
                r.preventSelection !== true &&
                canUpdatePermissions &&
                onPermissionUpdate
                  ? {
                      disabled: parentIsSelected,
                      checked: isChecked,
                      onChange: (checked) => {
                        setLocalStateByInternalId((prev) => ({
                          ...prev,
                          [r.internalId]: checked,
                        }));
                        onPermissionUpdate({
                          internalId: r.internalId,
                          permission: checked
                            ? selectedPermission
                            : unselectedPermission,
                        });
                      },
                    }
                  : undefined
              }
              actions={
                <div className="mr-8 flex flex-row gap-2">
                  {r.lastUpdatedAt ? (
                    <Tooltip
                      contentChildren={
                        <span>
                          {new Date(r.lastUpdatedAt).toLocaleString()}
                        </span>
                      }
                      position={i === 0 ? "below" : "above"}
                    >
                      <span className="text-xs text-gray-500">
                        {timeAgoFrom(r.lastUpdatedAt)} ago
                      </span>
                    </Tooltip>
                  ) : null}
                  <IconButton
                    size="xs"
                    icon={ExternalLinkIcon}
                    onClick={() => {
                      if (r.sourceUrl) {
                        window.open(r.sourceUrl, "_blank");
                      }
                    }}
                    className={classNames(
                      r.sourceUrl ? "" : "pointer-events-none opacity-0"
                    )}
                    disabled={!r.sourceUrl}
                    variant="tertiary"
                  />
                  <IconButton
                    size="xs"
                    icon={BracesIcon}
                    onClick={() => {
                      if (r.dustDocumentId) {
                        displayDocumentSource(r.dustDocumentId);
                      }
                    }}
                    className={classNames(
                      r.dustDocumentId ? "" : "pointer-events-none opacity-0"
                    )}
                    disabled={!r.dustDocumentId}
                    variant="tertiary"
                  />
                </div>
              }
              renderTreeItems={() => (
                <PermissionTreeChildren
                  owner={owner}
                  dataSourceOrView={dataSourceOrView}
                  parentId={r.internalId}
                  permissionFilter={permissionFilter}
                  canUpdatePermissions={canUpdatePermissions}
                  onPermissionUpdate={onPermissionUpdate}
                  showExpand={showExpand}
                  parentIsSelected={
                    (parentIsSelected ||
                      localStateByInternalId[r.internalId]) ??
                    ["read", "read_write"].includes(r.permission)
                  }
                  displayDocumentSource={displayDocumentSource}
                  useConnectorPermissionsHook={useConnectorPermissionsHook}
                  // Disable search for children
                  isSearchEnabled={false}
                />
              )}
            />
          );
        })}
      </Tree>
    </>
  );
}

export function PermissionTree({
  owner,
  dataSource,
  permissionFilter,
  canUpdatePermissions,
  onPermissionUpdate,
  showExpand,
  isSearchEnabled,
}: {
  owner: WorkspaceType;
  dataSource: DataSourceType;
  permissionFilter?: ConnectorPermission;
  canUpdatePermissions?: boolean;
  onPermissionUpdate?: ({
    internalId,
    permission,
  }: {
    internalId: string;
    permission: ConnectorPermission;
  }) => void;
  showExpand?: boolean;
  isSearchEnabled: boolean;
}) {
  const [documentToDisplay, setDocumentToDisplay] = useState<string | null>(
    null
  );

  return (
    <>
      <ManagedDataSourceDocumentModal
        owner={owner}
        dataSource={dataSource}
        documentId={documentToDisplay}
        isOpen={!!documentToDisplay}
        setOpen={(open) => {
          if (!open) {
            setDocumentToDisplay(null);
          }
        }}
      />

      <div className="overflow-x-auto">
        <PermissionTreeChildren
          owner={owner}
          dataSourceOrView={dataSource}
          parentId={null}
          permissionFilter={permissionFilter}
          canUpdatePermissions={canUpdatePermissions}
          onPermissionUpdate={onPermissionUpdate}
          showExpand={showExpand}
          parentIsSelected={false}
          displayDocumentSource={(documentId: string) => {
            setDocumentToDisplay(documentId);
          }}
          useConnectorPermissionsHook={useConnectorPermissions}
          isSearchEnabled={isSearchEnabled}
        />
      </div>
    </>
  );
}<|MERGE_RESOLUTION|>--- conflicted
+++ resolved
@@ -90,11 +90,7 @@
   const { resources, isResourcesLoading, isResourcesError } =
     useConnectorPermissionsHook({
       owner,
-<<<<<<< HEAD
-      dataSourceOrView: dataSourceOrView,
-=======
-      dataSourceOrView: dataSource,
->>>>>>> ee57c6d2
+      dataSourceOrView,
       parentId,
       filterPermission: permissionFilter || null,
     });
