import {
  Button,
  ChatBubbleBottomCenterTextIcon,
  ClipboardIcon,
  EyeIcon,
  Icon,
  MoreIcon,
  NewDropdownMenu,
  NewDropdownMenuContent,
  NewDropdownMenuItem,
  NewDropdownMenuLabel,
<<<<<<< HEAD
=======
  NewDropdownMenuSeparator,
>>>>>>> 71a405d9
  NewDropdownMenuTrigger,
  PencilSquareIcon,
  StarIcon,
  StarStrokeIcon,
  TrashIcon,
} from "@dust-tt/sparkle";
import type {
  LightAgentConfigurationType,
  UserType,
  WorkspaceType,
} from "@dust-tt/types";
import { assertNever, isBuilder } from "@dust-tt/types";
import Link from "next/link";
import { useRouter } from "next/router";
import { useState } from "react";

import { DeleteAssistantDialog } from "@app/components/assistant/DeleteAssistantDialog";
import { useUpdateUserFavorite } from "@app/lib/swr/assistants";
import { useUser } from "@app/lib/swr/user";
import { setQueryParam } from "@app/lib/utils/router";

interface AssistantDetailsMenuProps {
  agentConfiguration: LightAgentConfigurationType;
  owner: WorkspaceType;
  user: UserType;
  variant?: "button" | "plain";
  canDelete?: boolean;
  isMoreInfoVisible?: boolean;
  showAddRemoveToFavorite?: boolean;
}

export function AssistantDropdownMenu({
  agentConfiguration,
  owner,
  variant = "plain",
  canDelete,
  isMoreInfoVisible,
  showAddRemoveToFavorite = false,
}: AssistantDetailsMenuProps) {
  const [isUpdatingFavorites, setIsUpdatingFavorite] = useState(false);
  const [showDeletionModal, setShowDeletionModal] = useState(false);

  const router = useRouter();

  const { user } = useUser();
  const doFavoriteUpdate = useUpdateUserFavorite({
    owner,
    agentConfigurationId: agentConfiguration.sId,
  });

  if (
    !agentConfiguration ||
    agentConfiguration.status === "archived" ||
    !user
  ) {
    return <></>;
  }

  const isPrivate = agentConfiguration.scope === "private";
  if (isPrivate && agentConfiguration.versionAuthorId !== user.id) {
    return <></>;
  }

  const isAgentWorkspace = agentConfiguration.scope === "workspace";
  const isGlobalAgent = agentConfiguration.scope === "global";

  const isFavorite = agentConfiguration.userFavorite;
  const allowDeletion = canDelete && (isBuilder(owner) || !isAgentWorkspace);

  const updateFavorite = async (favorite: boolean) => {
    setIsUpdatingFavorite(true);
    await doFavoriteUpdate(favorite);
    setIsUpdatingFavorite(false);
  };

  const dropdownButton = (() => {
    switch (variant) {
      case "button":
        return (
          <Button
            key="show_details"
            icon={MoreIcon}
            size="sm"
            variant="outline"
            className="rounded-2xl"
          />
        );

      case "plain":
        return (
          <div>
            <Icon visual={MoreIcon} />
          </div>
        );

      default:
        assertNever(variant);
    }
  })();

  const onDeletionModalClose = () => {
    setShowDeletionModal(false);
  };

  return (
    <>
      <DeleteAssistantDialog
        owner={owner}
        isOpen={showDeletionModal}
        agentConfiguration={agentConfiguration}
        onClose={onDeletionModalClose}
        isPrivateAssistant={agentConfiguration.scope === "private"}
      />

      <NewDropdownMenu>
<<<<<<< HEAD
        <NewDropdownMenuTrigger>{dropdownButton}</NewDropdownMenuTrigger>
        <NewDropdownMenuContent>
          <NewDropdownMenuLabel label={agentConfiguration.name} />
          <Link
            href={`/w/${owner.sId}/assistant/new?assistant=${agentConfiguration.sId}`}
          >
            <NewDropdownMenuItem
              label="Start new conversation"
              icon={ChatBubbleBottomCenterTextIcon}
            />
          </Link>
          {isMoreInfoVisible ? (
            <NewDropdownMenuItem
              label="More info"
=======
        <NewDropdownMenuTrigger asChild>
          {dropdownButton}
        </NewDropdownMenuTrigger>
        <NewDropdownMenuContent>
          <NewDropdownMenuLabel>{agentConfiguration.name}</NewDropdownMenuLabel>
          <NewDropdownMenuItem
            label="Start new conversation"
            icon={ChatBubbleBottomCenterTextIcon}
            onClick={() =>
              router.push(
                `/w/${owner.sId}/assistant/new?assistant=${agentConfiguration.sId}`
              )
            }
          />
          {isMoreInfoVisible ? (
            <NewDropdownMenuItem
              label="More info"
              icon={EyeIcon}
>>>>>>> 71a405d9
              onClick={(e) => {
                e.stopPropagation();
                setQueryParam(
                  router,
                  "assistantDetails",
                  agentConfiguration.sId
                );
              }}
<<<<<<< HEAD
              icon={EyeIcon}
=======
>>>>>>> 71a405d9
            />
          ) : (
            <NewDropdownMenuItem
              label="Copy assistant ID"
<<<<<<< HEAD
=======
              icon={ClipboardIcon}
>>>>>>> 71a405d9
              onClick={async (e) => {
                e.stopPropagation();
                await navigator.clipboard.writeText(agentConfiguration.sId);
              }}
<<<<<<< HEAD
              icon={ClipboardIcon}
            />
          )}

          {showAddRemoveToFavorite && (
            <>
              <NewDropdownMenuItem
                label={
                  isFavorite ? "Remove from favorites" : "Add to favorites"
                }
                disabled={isUpdatingFavorites}
                onClick={(e) => {
                  e.stopPropagation();
                  void updateFavorite(isFavorite ? false : true);
                }}
                icon={isFavorite ? StarIcon : StarStrokeIcon}
              />
            </>
          )}

          {!isGlobalAgent && (
            <>
              <NewDropdownMenuLabel label="Edition" />

              {/* Should use the router to have a better navigation experience */}
              {(isBuilder(owner) || !isAgentWorkspace) && (
                <Link
                  href={`/w/${owner.sId}/builder/assistants/${
                    agentConfiguration.sId
                  }?flow=${
                    isAgentWorkspace
                      ? "workspace_assistants"
                      : "personal_assistants"
                  }`}
                >
                  <NewDropdownMenuItem
                    label="Edit"
                    icon={PencilSquareIcon}
                    onClick={(e) => {
                      e.stopPropagation();
                    }}
                  />
                </Link>
              )}
              <Link
                href={`/w/${owner.sId}/builder/assistants/new?flow=personal_assistants&duplicate=${agentConfiguration.sId}`}
              >
                <NewDropdownMenuItem
                  label="Duplicate (New)"
                  icon={ClipboardIcon}
                  onClick={(e) => {
                    e.stopPropagation();
                  }}
                />
              </Link>
=======
            />
          )}
          {showAddRemoveToFavorite && (
            <NewDropdownMenuItem
              label={isFavorite ? "Remove from favorites" : "Add to favorites"}
              icon={isFavorite ? StarStrokeIcon : StarIcon}
              disabled={isUpdatingFavorites}
              onClick={async (e) => {
                e.stopPropagation();
                await updateFavorite(!isFavorite);
              }}
            />
          )}
          {!isGlobalAgent && (
            <>
              <NewDropdownMenuSeparator />
              <NewDropdownMenuLabel>Edition</NewDropdownMenuLabel>
              {(isBuilder(owner) || !isAgentWorkspace) && (
                <NewDropdownMenuItem
                  label="Edit"
                  icon={PencilSquareIcon}
                  onClick={async (e) => {
                    e.stopPropagation();
                    await router.push(
                      `/w/${owner.sId}/builder/assistants/${agentConfiguration.sId}?flow=${isAgentWorkspace ? "workspace_assistants" : "personal_assistants"}`
                    );
                  }}
                />
              )}
              <NewDropdownMenuItem
                label="Duplicate (New)"
                icon={ClipboardIcon}
                onClick={async (e) => {
                  e.stopPropagation();
                  await router.push(
                    `/w/${owner.sId}/builder/assistants/new?flow=personal_assistants&duplicate=${agentConfiguration.sId}`
                  );
                }}
              />
>>>>>>> 71a405d9
              {allowDeletion && (
                <NewDropdownMenuItem
                  label="Delete"
                  icon={TrashIcon}
<<<<<<< HEAD
                  // TODO:
                  // variant="warning"
                  onClick={(e) => {
                    e.stopPropagation();
                    setShowDeletionModal(true);
                  }}
=======
                  onClick={() => setShowDeletionModal(true)}
>>>>>>> 71a405d9
                />
              )}
            </>
          )}
        </NewDropdownMenuContent>
      </NewDropdownMenu>
    </>
  );
}<|MERGE_RESOLUTION|>--- conflicted
+++ resolved
@@ -9,10 +9,7 @@
   NewDropdownMenuContent,
   NewDropdownMenuItem,
   NewDropdownMenuLabel,
-<<<<<<< HEAD
-=======
   NewDropdownMenuSeparator,
->>>>>>> 71a405d9
   NewDropdownMenuTrigger,
   PencilSquareIcon,
   StarIcon,
@@ -128,22 +125,6 @@
       />
 
       <NewDropdownMenu>
-<<<<<<< HEAD
-        <NewDropdownMenuTrigger>{dropdownButton}</NewDropdownMenuTrigger>
-        <NewDropdownMenuContent>
-          <NewDropdownMenuLabel label={agentConfiguration.name} />
-          <Link
-            href={`/w/${owner.sId}/assistant/new?assistant=${agentConfiguration.sId}`}
-          >
-            <NewDropdownMenuItem
-              label="Start new conversation"
-              icon={ChatBubbleBottomCenterTextIcon}
-            />
-          </Link>
-          {isMoreInfoVisible ? (
-            <NewDropdownMenuItem
-              label="More info"
-=======
         <NewDropdownMenuTrigger asChild>
           {dropdownButton}
         </NewDropdownMenuTrigger>
@@ -162,7 +143,6 @@
             <NewDropdownMenuItem
               label="More info"
               icon={EyeIcon}
->>>>>>> 71a405d9
               onClick={(e) => {
                 e.stopPropagation();
                 setQueryParam(
@@ -171,79 +151,15 @@
                   agentConfiguration.sId
                 );
               }}
-<<<<<<< HEAD
-              icon={EyeIcon}
-=======
->>>>>>> 71a405d9
             />
           ) : (
             <NewDropdownMenuItem
               label="Copy assistant ID"
-<<<<<<< HEAD
-=======
               icon={ClipboardIcon}
->>>>>>> 71a405d9
               onClick={async (e) => {
                 e.stopPropagation();
                 await navigator.clipboard.writeText(agentConfiguration.sId);
               }}
-<<<<<<< HEAD
-              icon={ClipboardIcon}
-            />
-          )}
-
-          {showAddRemoveToFavorite && (
-            <>
-              <NewDropdownMenuItem
-                label={
-                  isFavorite ? "Remove from favorites" : "Add to favorites"
-                }
-                disabled={isUpdatingFavorites}
-                onClick={(e) => {
-                  e.stopPropagation();
-                  void updateFavorite(isFavorite ? false : true);
-                }}
-                icon={isFavorite ? StarIcon : StarStrokeIcon}
-              />
-            </>
-          )}
-
-          {!isGlobalAgent && (
-            <>
-              <NewDropdownMenuLabel label="Edition" />
-
-              {/* Should use the router to have a better navigation experience */}
-              {(isBuilder(owner) || !isAgentWorkspace) && (
-                <Link
-                  href={`/w/${owner.sId}/builder/assistants/${
-                    agentConfiguration.sId
-                  }?flow=${
-                    isAgentWorkspace
-                      ? "workspace_assistants"
-                      : "personal_assistants"
-                  }`}
-                >
-                  <NewDropdownMenuItem
-                    label="Edit"
-                    icon={PencilSquareIcon}
-                    onClick={(e) => {
-                      e.stopPropagation();
-                    }}
-                  />
-                </Link>
-              )}
-              <Link
-                href={`/w/${owner.sId}/builder/assistants/new?flow=personal_assistants&duplicate=${agentConfiguration.sId}`}
-              >
-                <NewDropdownMenuItem
-                  label="Duplicate (New)"
-                  icon={ClipboardIcon}
-                  onClick={(e) => {
-                    e.stopPropagation();
-                  }}
-                />
-              </Link>
-=======
             />
           )}
           {showAddRemoveToFavorite && (
@@ -283,21 +199,12 @@
                   );
                 }}
               />
->>>>>>> 71a405d9
               {allowDeletion && (
                 <NewDropdownMenuItem
                   label="Delete"
                   icon={TrashIcon}
-<<<<<<< HEAD
-                  // TODO:
-                  // variant="warning"
-                  onClick={(e) => {
-                    e.stopPropagation();
-                    setShowDeletionModal(true);
-                  }}
-=======
+                  variant="warning"
                   onClick={() => setShowDeletionModal(true)}
->>>>>>> 71a405d9
                 />
               )}
             </>
