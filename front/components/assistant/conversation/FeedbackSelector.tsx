--- conflicted
+++ resolved
@@ -9,10 +9,6 @@
   PopoverTrigger,
   Spinner,
   TextArea,
-<<<<<<< HEAD
-  Tooltip,
-=======
->>>>>>> 782244d7
 } from "@dust-tt/sparkle";
 import React, { useCallback, useEffect, useRef } from "react";
 
