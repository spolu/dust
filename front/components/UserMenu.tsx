--- conflicted
+++ resolved
@@ -14,12 +14,7 @@
 import { useSendNotification } from "@dust-tt/sparkle";
 import type { UserType, WorkspaceType } from "@dust-tt/types";
 import { isOnlyAdmin, isOnlyBuilder, isOnlyUser } from "@dust-tt/types";
-<<<<<<< HEAD
-import Link from "next/link";
-import { useContext, useMemo } from "react";
-=======
 import { useMemo } from "react";
->>>>>>> 71a405d9
 
 import { canForceUserRole, forceUserRole } from "@app/lib/development";
 import { useFeatureFlags } from "@app/lib/swr/workspaces";
@@ -83,24 +78,13 @@
       <NewDropdownMenuContent>
         {hasBetaAccess && (
           <>
-<<<<<<< HEAD
             <NewDropdownMenuLabel label="Beta" />
-            {owner.flags.includes("labs_transcripts") && (
-              <Link href={`/w/${owner.sId}/assistant/labs/transcripts`}>
-                <NewDropdownMenuItem
-                  label="Transcripts processing"
-                  icon={BookOpenIcon}
-                />
-              </Link>
-=======
-            <DropdownMenu.SectionHeader label="Beta" />
             {featureFlags.includes("labs_transcripts") && (
-              <DropdownMenu.Item
+              <NewDropdownMenuItem
                 label="Meeting transcripts"
-                link={{ href: `/w/${owner.sId}/assistant/labs/transcripts` }}
                 icon={BookOpenIcon}
+                href={`/w/${owner.sId}/assistant/labs/transcripts`}
               />
->>>>>>> 71a405d9
             )}
           </>
         )}
@@ -133,9 +117,11 @@
         )}
 
         <NewDropdownMenuLabel label="Account" />
-        <Link href="/api/auth/logout">
-          <NewDropdownMenuItem label="Sign&nbsp;out" icon={LogoutIcon} />
-        </Link>
+        <NewDropdownMenuItem
+          href="/api/auth/logout"
+          icon={LogoutIcon}
+          label="Sign&nbsp;out"
+        />
       </NewDropdownMenuContent>
     </NewDropdownMenu>
   );
