import {
  Button,
  Item,
  PopoverContent,
  PopoverRoot,
  PopoverTrigger,
  RobotIcon,
  ScrollArea,
  Searchbar,
} from "@dust-tt/sparkle";
import type {
  LightAgentConfigurationType,
  LightWorkspaceType,
} from "@dust-tt/types";
import { filterAndSortAgents } from "@extension/lib/utils";
import { useEffect, useState } from "react";

export function AssistantPicker({
  assistants,
  onItemClick,
  pickerButton,
  size = "md",
}: {
  owner: LightWorkspaceType;
  assistants: LightAgentConfigurationType[];
  onItemClick: (assistant: LightAgentConfigurationType) => void;
  pickerButton?: React.ReactNode;
  size?: "xs" | "sm" | "md";
}) {
  const [searchText, setSearchText] = useState("");
  const [searchedAssistants, setSearchedAssistants] = useState<
    LightAgentConfigurationType[]
  >([]);

  useEffect(() => {
    setSearchedAssistants(filterAndSortAgents(assistants, searchText));
  }, [searchText, assistants]);

  const searchbarRef = (element: HTMLInputElement) => {
    if (element) {
      element.focus();
    }
  };

  return (
    <PopoverRoot>
      <PopoverTrigger asChild>
<<<<<<< HEAD
        {pickerButton ? (
          pickerButton
        ) : (
          <Button
            icon={RobotIcon}
            variant="ghost"
            isSelect
            size={size}
            tooltip="Pick an assistant"
          />
        )}
=======
        <div>
          {pickerButton ? (
            pickerButton
          ) : (
            <Button
              icon={RobotIcon}
              variant="ghost"
              isSelect
              size={size}
              tooltip="Pick an assistant"
            />
          )}
        </div>
>>>>>>> b5ce827f
      </PopoverTrigger>
      <PopoverContent className="mr-2 p-2">
        <Searchbar
          ref={searchbarRef}
          placeholder="Search"
          name="input"
          size="xs"
          value={searchText}
          onChange={setSearchText}
          onKeyDown={(e) => {
            if (e.key === "Enter" && searchedAssistants.length > 0) {
              onItemClick(searchedAssistants[0]);
              setSearchText("");
              close();
            }
          }}
        />
        <ScrollArea className="mt-2 h-[300px]">
          {searchedAssistants.map((c) => (
            <div
              key={`assistant-picker-container-${c.sId}`}
              className="flex flex-row items-center justify-between px-2"
            >
              <Item.Avatar
                key={`assistant-picker-${c.sId}`}
                label={c.name}
                visual={c.pictureUrl}
                hasAction={false}
                onClick={() => {
                  onItemClick(c);
                  setSearchText("");
                }}
                className="truncate"
              />
            </div>
          ))}
        </ScrollArea>
      </PopoverContent>
    </PopoverRoot>
  );
}<|MERGE_RESOLUTION|>--- conflicted
+++ resolved
@@ -45,19 +45,6 @@
   return (
     <PopoverRoot>
       <PopoverTrigger asChild>
-<<<<<<< HEAD
-        {pickerButton ? (
-          pickerButton
-        ) : (
-          <Button
-            icon={RobotIcon}
-            variant="ghost"
-            isSelect
-            size={size}
-            tooltip="Pick an assistant"
-          />
-        )}
-=======
         <div>
           {pickerButton ? (
             pickerButton
@@ -71,7 +58,6 @@
             />
           )}
         </div>
->>>>>>> b5ce827f
       </PopoverTrigger>
       <PopoverContent className="mr-2 p-2">
         <Searchbar
