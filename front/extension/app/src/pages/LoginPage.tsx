--- conflicted
+++ resolved
@@ -1,7 +1,3 @@
-<<<<<<< HEAD
-import { Button, DropdownMenu, LoginIcon } from "@dust-tt/sparkle";
-import { useAuth } from "@extension/components/auth/AuthProvider";
-=======
 import { useAuth } from "@app/extension/app/src/components/auth/AuthProvider";
 import {
   Button,
@@ -11,7 +7,6 @@
   NewDropdownMenuItem,
   NewDropdownMenuTrigger,
 } from "@dust-tt/sparkle";
->>>>>>> 5b27a5bf
 import { useEffect } from "react";
 import { useNavigate } from "react-router-dom";
 
