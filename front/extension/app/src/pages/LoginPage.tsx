--- conflicted
+++ resolved
@@ -1,18 +1,12 @@
-<<<<<<< HEAD
+import { useAuth } from "@app/extension/app/src/components/auth/AuthProvider";
 import {
   Button,
-  DropdownMenu,
   LoginIcon,
   NewDropdownMenu,
   NewDropdownMenuContent,
   NewDropdownMenuItem,
   NewDropdownMenuTrigger,
 } from "@dust-tt/sparkle";
-import { useAuth } from "@extension/context/AuthProvider";
-=======
-import { useAuth } from "@app/extension/app/src/components/auth/AuthProvider";
-import { Button, DropdownMenu, LoginIcon } from "@dust-tt/sparkle";
->>>>>>> 8ffe70cd
 import { useEffect } from "react";
 import { useNavigate } from "react-router-dom";
 
