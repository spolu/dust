{
  "scripts": {
    "dev": "next dev",
    "build": "next build",
    "start": "next start --keepAliveTimeout 5000",
    "start:worker": "tsx ./start_worker.ts",
    "lint": "next lint",
    "docs": "npx next-swagger-doc-cli swagger.json && npx swagger-cli validate public/swagger.json",
    "docs:check": "npx swagger-cli validate public/swagger.json",
    "format": "prettier --write .",
    "format:check": "prettier --check .",
    "tsc": "tsc",
    "test": "jest",
    "coverage": "jest --coverage",
    "initdb": "./admin/init_db.sh",
    "create-db-migration": "./create_db_migration_file.sh",
    "prepare": "cd .. && husky .husky"
  },
  "dependencies": {
    "@amplitude/ampli": "^1.35.0",
    "@amplitude/analytics-browser": "^2.5.2",
    "@amplitude/analytics-node": "^1.3.5",
    "@auth0/nextjs-auth0": "^3.5.0",
<<<<<<< HEAD
    "@dust-tt/sparkle": "^0.2.217-esm2",
=======
    "@dust-tt/sparkle": "^0.2.218",
>>>>>>> 879b4af8
    "@dust-tt/types": "file:../types",
    "@emoji-mart/data": "^1.1.2",
    "@emoji-mart/react": "^1.1.1",
    "@headlessui/react": "^1.7.7",
    "@heroicons/react": "^2.0.11",
    "@hookform/resolvers": "^3.3.4",
    "@radix-ui/react-checkbox": "^1.0.4",
    "@radix-ui/react-dialog": "^1.0.5",
    "@radix-ui/react-label": "^2.0.2",
    "@radix-ui/react-navigation-menu": "^1.1.4",
    "@radix-ui/react-popover": "^1.0.7",
    "@radix-ui/react-scroll-area": "^1.0.5",
    "@radix-ui/react-select": "^2.0.0",
    "@radix-ui/react-slot": "^1.0.2",
    "@sendgrid/mail": "^8.0.0",
    "@slack/web-api": "^6.8.1",
    "@tailwindcss/forms": "^0.5.3",
    "@tanstack/react-table": "^8.13.0",
    "@temporalio/activity": "^1.9.3",
    "@temporalio/client": "^1.9.3",
    "@temporalio/common": "^1.9.3",
    "@temporalio/worker": "^1.9.3",
    "@temporalio/workflow": "^1.9.3",
    "@textea/json-viewer": "^3.1.1",
    "@tiptap/extension-character-count": "^2.4.0",
    "@tiptap/extension-mention": "^2.1.13",
    "@tiptap/extension-placeholder": "^2.1.13",
    "@tiptap/pm": "^2.1.13",
    "@tiptap/react": "^2.1.13",
    "@tiptap/starter-kit": "^2.1.13",
    "@types/emoji-mart": "^3.0.10",
    "@uiw/react-textarea-code-editor": "^3.0.2",
    "ajv": "^8.12.0",
    "auth0": "^4.3.1",
    "blake3": "^2.1.7",
    "class-variance-authority": "^0.7.0",
    "cmdk": "^1.0.0",
    "csv-parse": "^5.5.2",
    "csv-stringify": "^6.4.5",
    "date-fns": "^3.6.0",
    "dd-trace": "^5.17.0",
    "embla-carousel-react": "^8.0.1",
    "emoji-mart": "^5.5.2",
    "eventsource-parser": "^1.0.0",
    "fast-diff": "^1.3.0",
    "formidable": "^3.5.1",
    "fp-ts": "^2.16.5",
    "fs-extra": "^11.1.1",
    "googleapis": "^118.0.0",
    "googleapis-common": "^6.0.4",
    "hot-shots": "^10.0.0",
    "io-ts": "^2.2.20",
    "io-ts-reporters": "^2.0.1",
    "io-ts-types": "^0.5.19",
    "jsonwebtoken": "^9.0.0",
    "jszip": "^3.10.1",
    "lodash": "^4.17.21",
    "lucide-react": "^0.363.0",
    "luxon": "^3.4.4",
    "marked": "^12.0.2",
    "mermaid": "^10.9.0",
    "minimist": "^1.2.8",
    "moment-timezone": "^0.5.43",
    "next": "^14.2.3",
    "next-swagger-doc": "^0.4.0",
    "openai": "^4.28.0",
    "pdfjs-dist": "^4.2.67",
    "pegjs": "^0.10.0",
    "pg": "^8.8.0",
    "pg-hstore": "^2.3.4",
    "pino": "^8.11.0",
    "pino-pretty": "^10.0.0",
    "react": "^18.3.1",
    "react-accessible-treeview": "^2.6.0",
    "react-beforeunload": "^2.5.3",
    "react-confetti": "^6.1.0",
    "react-cookie": "^6.1.1",
    "react-cropper": "^2.3.3",
    "react-dom": "^18.3.1",
    "react-dropzone": "^14.2.3",
    "react-hook-form": "^7.51.1",
    "react-icons": "^4.9.0",
    "react-image-crop": "^10.1.8",
    "react-intersection-observer": "^9.8.1",
    "react-katex": "^3.0.1",
    "react-markdown": "^8.0.7",
    "react-multi-select-component": "^4.3.4",
    "react-p5": "^1.3.35",
    "react-slick": "^0.29.0",
    "react-syntax-highlighter": "^15.5.0",
    "react-textarea-autosize": "^8.4.0",
    "redis": "^4.6.8",
    "rehype-katex": "^7.0.0",
    "remark-directive": "^2.0.1",
    "remark-gfm": "^3.0.1",
    "remark-math": "^5.1.1",
    "sanitize-html": "^2.13.0",
    "sequelize": "^6.31.0",
    "sharp": "^0.33.4",
    "showdown": "^2.1.0",
    "slick-carousel": "^1.8.1",
    "sqids": "^0.3.0",
    "sqlite3": "^5.1.4",
    "sse.js": "^0.6.1",
    "stripe": "^14.2.0",
    "swagger-cli": "^4.0.4",
    "swr": "^2.2.4",
    "tailwind-merge": "^2.2.1",
    "tailwind-scrollbar-hide": "^1.1.7",
    "tailwindcss": "^3.2.4",
    "tailwindcss-animate": "^1.0.7",
    "three": "^0.163.0",
    "uuid": "^9.0.0"
  },
  "devDependencies": {
    "@google-cloud/storage": "^7.11.2",
    "@qdrant/qdrant-js": "^1.7.0",
    "@swc/cli": "^0.3.12",
    "@swc/core": "^1.4.13",
    "@types/formidable": "^3.4.3",
    "@types/fs-extra": "^11.0.1",
    "@types/jest": "^29.5.0",
    "@types/jsonwebtoken": "^9.0.2",
    "@types/lodash": "^4.14.202",
    "@types/luxon": "^3.4.2",
    "@types/minimist": "^1.2.2",
    "@types/node": "^20.12.12",
    "@types/pdfjs-dist": "^2.10.378",
    "@types/pegjs": "^0.10.3",
    "@types/react": "^18.3.2",
    "@types/react-dom": "^18.3.0",
    "@types/react-katex": "^3.0.4",
    "@types/react-slick": "^0.23.12",
    "@types/react-syntax-highlighter": "^15.5.7",
    "@types/sanitize-html": "^2.11.0",
    "@types/showdown": "^2.0.1",
    "@types/three": "^0.154.0",
    "@types/uuid": "^9.0.1",
    "@typescript-eslint/eslint-plugin": "^7.9.0",
    "@typescript-eslint/parser": "^7.9.0",
    "autoprefixer": "^10.4.12",
    "danger": "^11.3.1",
    "eslint": "^8.56.0",
    "eslint-config-next": "^14.2.3",
    "eslint-config-prettier": "^9.1.0",
    "eslint-plugin-jsdoc": "^48.4.0",
    "eslint-plugin-simple-import-sort": "^12.1.0",
    "eslint-plugin-unused-imports": "^3.2.0",
    "husky": "^9.0.11",
    "jest": "^29.5.0",
    "postcss": "^8.4.21",
    "prettier": "^3.0",
    "prettier-plugin-tailwindcss": "^0.6.5",
    "ts-jest": "^29.0.5",
    "tsx": "^4.10.2",
    "typescript": "^5.4.5"
  },
  "browser": {
    "net": false,
    "tls": false,
    "fs": false,
    "dgram": false,
    "child_process": false
  }
}<|MERGE_RESOLUTION|>--- conflicted
+++ resolved
@@ -21,11 +21,7 @@
     "@amplitude/analytics-browser": "^2.5.2",
     "@amplitude/analytics-node": "^1.3.5",
     "@auth0/nextjs-auth0": "^3.5.0",
-<<<<<<< HEAD
-    "@dust-tt/sparkle": "^0.2.217-esm2",
-=======
-    "@dust-tt/sparkle": "^0.2.218",
->>>>>>> 879b4af8
+    "@dust-tt/sparkle": "^0.2.220",
     "@dust-tt/types": "file:../types",
     "@emoji-mart/data": "^1.1.2",
     "@emoji-mart/react": "^1.1.1",
