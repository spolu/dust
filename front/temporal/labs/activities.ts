--- conflicted
+++ resolved
@@ -288,31 +288,9 @@
     throw error;
   }
 
-<<<<<<< HEAD
-  // labs_transcripts_gong_full_storage FF enables storing all Gong transcripts in a single datasource view
-  let gongFullStorageFF = false;
-  let gongFullStorageDataSourceViewId = null;
-  if (transcriptsConfiguration.provider === "gong") {
-    const featureFlags = await getFeatureFlags(owner);
-    gongFullStorageFF = featureFlags.includes(
-      "labs_transcripts_gong_full_storage"
-    );
-=======
-  const owner = auth.workspace();
-
-  if (!owner) {
-    localLogger.error(
-      {},
-      "[processTranscriptActivity] No owner found. Stopping."
-    );
-    await stopRetrieveTranscriptsWorkflow(transcriptsConfiguration);
-    return;
-  }
-
   // labs_transcripts_full_storage FF enables storing all Gong transcripts in a single datasource view
   let fullStorageFF = false;
   let fullStorageDataSourceViewId = null;
->>>>>>> 1e6bf2dd
 
   const featureFlags = await getFeatureFlags(owner);
   fullStorageFF = featureFlags.includes("labs_transcripts_full_storage");
