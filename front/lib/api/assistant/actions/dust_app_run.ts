--- conflicted
+++ resolved
@@ -164,25 +164,11 @@
       }
     }
 
-<<<<<<< HEAD
     if (name !== app.name) {
       return new Err(
         new Error("Unreachable: Dust app name and action name differ.")
       );
     }
-=======
-// Internal interface for the retrieval and rendering of a DustAppRun action. This should not be
-// used outside of api/assistant. We allow a ModelId interface here because we don't have `sId` on
-// actions (the `sId` is on the `Message` object linked to the `UserMessage` parent of this action).
-export async function dustAppRunTypesFromAgentMessageIds(
-  agentMessageIds: ModelId[]
-): Promise<DustAppRunAction[]> {
-  const actions = await AgentDustAppRunAction.findAll({
-    where: {
-      agentMessageId: agentMessageIds,
-    },
-  });
->>>>>>> eeca04c5
 
     return dustAppRunActionSpecification({
       schema,
@@ -500,7 +486,7 @@
 // actions (the `sId` is on the `Message` object linked to the `UserMessage` parent of this action).
 export async function dustAppRunTypesFromAgentMessageIds(
   agentMessageIds: ModelId[]
-): Promise<DustAppRunActionType[]> {
+): Promise<DustAppRunAction[]> {
   const actions = await AgentDustAppRunAction.findAll({
     where: {
       agentMessageId: agentMessageIds,
