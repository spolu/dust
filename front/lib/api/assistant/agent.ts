--- conflicted
+++ resolved
@@ -40,12 +40,7 @@
   renderConversationForModel,
   runGeneration,
 } from "@app/lib/api/assistant/generation";
-<<<<<<< HEAD
 import type { Authenticator } from "@app/lib/auth";
-import { FREE_TEST_PLAN_CODE } from "@app/lib/plans/plan_codes";
-=======
-import { Authenticator } from "@app/lib/auth";
->>>>>>> e658c1c2
 import logger from "@app/logger/logger";
 
 /**
