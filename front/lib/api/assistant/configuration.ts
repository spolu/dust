--- conflicted
+++ resolved
@@ -47,7 +47,6 @@
 import { agentUserListStatus } from "@app/lib/api/assistant/user_relation";
 import { compareAgentsForSort } from "@app/lib/assistant";
 import type { Authenticator } from "@app/lib/auth";
-import { renderDataSourceType } from "@app/lib/data_sources";
 import { getPublicUploadBucket } from "@app/lib/file_storage";
 import { App } from "@app/lib/models/apps";
 import { AgentBrowseConfiguration } from "@app/lib/models/assistant/actions/browse";
@@ -72,19 +71,13 @@
 } from "@app/lib/models/assistant/conversation";
 import { DataSource } from "@app/lib/models/data_source";
 import { Workspace } from "@app/lib/models/workspace";
-<<<<<<< HEAD
+import { DataSourceResource } from "@app/lib/resources/data_source_resource";
 import { DataSourceViewResource } from "@app/lib/resources/data_source_view_resource";
 import { frontSequelize } from "@app/lib/resources/storage";
 import { generateLegacyModelSId } from "@app/lib/resources/string_ids";
 import { TemplateResource } from "@app/lib/resources/template_resource";
 import { VaultResource } from "@app/lib/resources/vault_resource";
-=======
-import { DataSourceResource } from "@app/lib/resources/data_source_resource";
-import { frontSequelize } from "@app/lib/resources/storage";
-import { generateLegacyModelSId } from "@app/lib/resources/string_ids";
-import { TemplateResource } from "@app/lib/resources/template_resource";
 import { renderLightWorkspaceType } from "@app/lib/workspace";
->>>>>>> 46f2c7dc
 
 type SortStrategyType = "alphabetical" | "priority" | "updatedAt";
 
@@ -1425,6 +1418,11 @@
   return timeframe;
 }
 
+interface DataSourceWithView {
+  ds: DataSourceResource;
+  view: DataSourceViewResource | null;
+}
+
 /**
  * Create the AgentDataSourceConfiguration rows in database.
  *
@@ -1501,63 +1499,73 @@
     []
   );
 
-  // Then we get do one findAllQuery per workspaceId, in a Promise.all
+  const globalVault = await VaultResource.fetchWorkspaceGlobalVault(auth);
+
+  // Then we get to do one findAllQuery per workspaceId, in a Promise.all.
   const getDataSourcesQueries = dsNamesPerWorkspaceId.map(
-    ({ workspace, dataSourceNames }) => {
-      return DataSourceResource.listByWorkspaceIdAndNames(
+    async ({ workspace, dataSourceNames }) => {
+      const dataSources = await DataSourceResource.listByWorkspaceIdAndNames(
         workspace,
         dataSourceNames
       );
+
+      const uniqueDataSources = _.uniqBy(dataSources, (ds) => ds.id);
+
+      // Since the UI does not currently provide the data source view,
+      // we try to retrieve the view associated with the data from the global vault
+      // and assign it to the agent data source configuration.
+      const dataSourceViews =
+        await DataSourceViewResource.listForDataSourcesInVault(
+          workspace,
+          uniqueDataSources.filter((ds) => ds.isManaged()),
+          globalVault
+        );
+
+      // Create a mapping of data source ID to data source view.
+      const dataSourceViewMap = dataSourceViews.reduce(
+        (map, view) => {
+          map[view.dataSourceId] = view;
+          return map;
+        },
+        {} as Record<string, DataSourceViewResource>
+      );
+
+      // Create an array of objects containing data sources and their corresponding data source view if it exists.
+      const dataSourcesWithViews: DataSourceWithView[] = uniqueDataSources.map(
+        (ds) => ({
+          ds,
+          view: dataSourceViewMap[ds.id] ?? null,
+        })
+      );
+
+      return dataSourcesWithViews;
     }
   );
   const results = await Promise.all(getDataSourcesQueries);
-  const dataSources = results.flat();
-
-  // Since the UI does not currently provide the data source view,
-  // we retrieve the view associated with the data from the global vault
-  // and assign it to the agent data source configuration.
-  const uniqueDataSources = _.uniqBy(dataSources, (ds) => ds.id);
-  const globalVault = await VaultResource.fetchWorkspaceGlobalVault(auth);
-  const dataSourceViews =
-    await DataSourceViewResource.listForDataSourcesInVault(
-      auth,
-      uniqueDataSources.map((ds) => renderDataSourceType(ds)),
-      globalVault,
-      { transaction: t }
-    );
+  const dataSourcesWithView = results.flat();
 
   const agentDataSourcesConfigRows: AgentDataSourceConfiguration[] =
     await Promise.all(
       dataSourceConfigurations.map(async (dsConfig) => {
-        const dataSource = dataSources.find(
-          (ds) =>
-            ds.name === dsConfig.dataSourceId &&
-            ds.workspaceId ===
+        const dataSourceWithView = dataSourcesWithView.find(
+          (d) =>
+            d.ds.name === dsConfig.dataSourceId &&
+            d.ds.workspaceId ===
               workspaces.find((w) => w.sId === dsConfig.workspaceId)?.id
         );
-        if (!dataSource) {
+        if (!dataSourceWithView) {
           throw new Error(
             `Can't create AgentDataSourcesConfig: datasource not found. dataSourceId: ${dsConfig.dataSourceId}`
           );
         }
-
-        const dsv = dataSourceViews.find(
-          (d) => d.dataSourceId === dataSource.id
-        );
-        // Pleasing TS here, assert that the data source view is found for the data source.
-        assert(
-          dsv !== undefined,
-          `Data source view not found for data source ${dataSource.id}`
-        );
-
         return AgentDataSourceConfiguration.create(
           {
-            dataSourceId: dataSource.id,
+            dataSourceId: dataSourceWithView.ds.id,
             parentsIn: dsConfig.filter.parents?.in,
             parentsNotIn: dsConfig.filter.parents?.not,
             retrievalConfigurationId: retrievalConfigurationId,
             processConfigurationId: processConfigurationId,
-            dataSourceViewId: dsv.id,
+            dataSourceViewId: dataSourceWithView.view?.id,
           },
           { transaction: t }
         );
