import type {
  FileUseCase,
  Result,
  SupportedFileContentType,
} from "@dust-tt/types";
import { Err, Ok } from "@dust-tt/types";
import { parse } from "csv-parse";
import type { IncomingMessage } from "http";
import sharp from "sharp";
import type { TransformCallback } from "stream";
import { PassThrough, Transform } from "stream";
import { pipeline } from "stream/promises";

import type { CSVRow } from "@app/lib/api/csv";
import { analyzeCSVColumns } from "@app/lib/api/csv";
import { extractTextFromFile } from "@app/lib/api/files/text_extraction";
import { parseUploadRequest } from "@app/lib/api/files/utils";
import type { Authenticator } from "@app/lib/auth";
import type { DustError } from "@app/lib/error";
import type { FileResource } from "@app/lib/resources/file_resource";
import logger from "@app/logger/logger";

const UPLOAD_DELAY_AFTER_CREATION_MS = 1000 * 60 * 1; // 1 minute.

const notSupportedError: ProcessingFunction = async (
  auth: Authenticator,
  file: FileResource
) => {
  return new Err(
    new Error(
      "Processing not supported for " +
        `content type ${file.contentType} and use case ${file.useCase}`
    )
  );
};

// Upload to public bucket.

const uploadToPublicBucket: ProcessingFunction = async (
  auth: Authenticator,
  file: FileResource
) => {
  const readStream = file.getReadStream({
    auth,
    version: "original",
  });
  const writeStream = file.getWriteStream({
    auth,
    version: "public",
  });
  try {
    await pipeline(readStream, writeStream);
    return new Ok(undefined);
  } catch (err) {
    logger.error(
      {
        fileModelId: file.id,
        workspaceId: auth.workspace()?.sId,
        error: err,
      },
      "Failed to upload file to public url."
    );

    const errorMessage =
      err instanceof Error ? err.message : "Unexpected error";

    return new Err(
      new Error(`Failed uploading to public bucket. ${errorMessage}`)
    );
  }
};

// Images processing.

const resizeAndUploadToFileStorage: ProcessingFunction = async (
  auth: Authenticator,
  file: FileResource
) => {
  const readStream = file.getReadStream({
    auth,
    version: "original",
  });

  // Resize the image, preserving the aspect ratio. Longest side is max 768px.
  const resizedImageStream = sharp().resize(768, 768, {
    fit: sharp.fit.inside, // Ensure longest side is 768px.
    withoutEnlargement: true, // Avoid upscaling if image is smaller than 768px.
  });

  const writeStream = file.getWriteStream({
    auth,
    version: "processed",
  });

  try {
    await pipeline(readStream, resizedImageStream, writeStream);

    return new Ok(undefined);
  } catch (err) {
    logger.error(
      {
        fileModelId: file.id,
        workspaceId: auth.workspace()?.sId,
        error: err,
      },
      "Failed to resize image."
    );

    const errorMessage =
      err instanceof Error ? err.message : "Unexpected error";

    return new Err(new Error(`Failed resizing image. ${errorMessage}`));
  }
};

const extractTextFromFileAndUpload: ProcessingFunction = async (
  auth: Authenticator,
  file: FileResource
) => {
  try {
    const content = await extractTextFromFile(auth, file);
    const writeStream = file.getWriteStream({ auth, version: "processed" });

    // Use pipeline with an async generator
    await pipeline(async function* () {
      yield content;
    }, writeStream);

    return new Ok(undefined);
  } catch (err) {
    logger.error(
      {
        fileModelId: file.id,
        workspaceId: auth.workspace()?.sId,
        error: err,
      },
      "Failed to extract text from File."
    );

    const errorMessage =
      err instanceof Error ? err.message : "Unexpected error";

    return new Err(
      new Error(`Failed extracting text from File. ${errorMessage}`)
    );
  }
};

// CSV processing.
// We upload the content of the CSV on the processed bucket and the schema in the snippet bucket.
class CSVColumnAnalyzerTransform extends Transform {
  private rows: CSVRow[] = [];

  constructor(options = {}) {
    super({ ...options, objectMode: true });
  }
  _transform(chunk: CSVRow, encoding: string, callback: TransformCallback) {
    this.rows.push(chunk);
    callback();
  }
  _flush(callback: TransformCallback) {
    this.push(JSON.stringify(analyzeCSVColumns(this.rows), null, 2));
    callback();
  }
}

const extractContentAndSchemaFromCSV: ProcessingFunction = async (
  auth: Authenticator,
  file: FileResource
) => {
  try {
    const readStream = file.getReadStream({
      auth,
      version: "original",
    });

    // Process the first stream for processed file
    const processedPipeline = pipeline(
      readStream.pipe(new PassThrough()),
      file.getWriteStream({
        auth,
        version: "processed",
      })
    );

    // Process the second stream for snippet file
    const snippetPipeline = pipeline(
      readStream.pipe(new PassThrough()),
      parse({
        columns: true,
        skip_empty_lines: true,
        trim: true,
        relax_column_count: true,
      }),
      new CSVColumnAnalyzerTransform(),
      file.getWriteStream({
        auth,
        version: "snippet",
        overrideContentType: "application/json",
      })
    );
    // Wait for both pipelines to finish
    await Promise.all([processedPipeline, snippetPipeline]);

    return new Ok(undefined);
  } catch (err) {
    logger.error(
      {
        fileModelId: file.id,
        workspaceId: auth.workspace()?.sId,
        error: err,
      },
      "Failed to extract text or snippet from CSV."
    );
    const errorMessage =
      err instanceof Error ? err.message : "Unexpected error";
    return new Err(new Error(`Failed extracting from CSV. ${errorMessage}`));
  }
};

// Other text files processing.

// We don't apply any processing to these files, we just store the raw text.
const storeRawText: ProcessingFunction = async (
  auth: Authenticator,
  file: FileResource
) => {
  const readStream = file.getReadStream({
    auth,
    version: "original",
  });
  const writeStream = file.getWriteStream({
    auth,
    version: "processed",
  });

  try {
    await pipeline(readStream, writeStream);
    return new Ok(undefined);
  } catch (err) {
    logger.error(
      {
        fileModelId: file.id,
        workspaceId: auth.workspace()?.sId,
        error: err,
      },
      "Failed to store raw text."
    );

    const errorMessage =
      err instanceof Error ? err.message : "Unexpected error";

    return new Err(new Error(`Failed to store raw text ${errorMessage}`));
  }
};

// Preprocessing for file upload.

type ProcessingFunction = (
  auth: Authenticator,
  file: FileResource
) => Promise<Result<undefined, Error>>;

type ProcessingPerUseCase = {
  [k in FileUseCase]: ProcessingFunction | undefined;
};

type ProcessingPerContentType = {
  [k in SupportedFileContentType]: ProcessingPerUseCase | undefined;
};

const processingPerContentType: ProcessingPerContentType = {
  "application/msword": {
    conversation: extractTextFromFileAndUpload,
    folder_document: extractTextFromFileAndUpload,
    folder_table: notSupportedError,
    avatar: notSupportedError,
    tool_output: notSupportedError,
  },
  "application/vnd.openxmlformats-officedocument.wordprocessingml.document": {
    folder_document: extractTextFromFileAndUpload,
    folder_table: notSupportedError,
    conversation: extractTextFromFileAndUpload,
    avatar: notSupportedError,
    tool_output: notSupportedError,
  },
  "application/pdf": {
    folder_document: extractTextFromFileAndUpload,
    folder_table: notSupportedError,
    conversation: extractTextFromFileAndUpload,
    avatar: notSupportedError,
    tool_output: notSupportedError,
  },
  "image/jpeg": {
    conversation: resizeAndUploadToFileStorage,
    folder_document: notSupportedError,
    folder_table: notSupportedError,
    avatar: uploadToPublicBucket,
    tool_output: notSupportedError,
  },
  "image/png": {
    conversation: resizeAndUploadToFileStorage,
    folder_document: notSupportedError,
    folder_table: notSupportedError,
    avatar: uploadToPublicBucket,
    tool_output: notSupportedError,
  },
  "text/comma-separated-values": {
<<<<<<< HEAD
    conversation: storeRawText,
    folder_document: storeRawText,
    folder_table: extractContentAndSchemaFromCSV,
=======
    conversation: extractContentAndSchemaFromCSV,
    folder: storeRawText,
>>>>>>> 6de63dce
    avatar: notSupportedError,
    tool_output: notSupportedError,
  },
  "text/csv": {
    conversation: extractContentAndSchemaFromCSV,
    folder_document: storeRawText,
    folder_table: extractContentAndSchemaFromCSV,
    avatar: notSupportedError,
    tool_output: notSupportedError,
  },
  "text/markdown": {
    conversation: storeRawText,
    folder_document: storeRawText,
    folder_table: notSupportedError,
    avatar: notSupportedError,
    tool_output: notSupportedError,
  },
  "text/plain": {
    conversation: storeRawText,
    folder_document: storeRawText,
    folder_table: notSupportedError,
    avatar: notSupportedError,
    tool_output: notSupportedError,
  },
  "text/tab-separated-values": {
    conversation: storeRawText,
    folder_document: storeRawText,
    folder_table: storeRawText,
    avatar: notSupportedError,
    tool_output: notSupportedError,
  },
  "text/tsv": {
    conversation: storeRawText,
    folder_document: storeRawText,
    folder_table: storeRawText,
    avatar: notSupportedError,
    tool_output: notSupportedError,
  },
};

const maybeApplyProcessing: ProcessingFunction = async (
  auth: Authenticator,
  file: FileResource
) => {
  const contentTypeProcessing = processingPerContentType[file.contentType];
  if (!contentTypeProcessing) {
    return new Ok(undefined);
  }

  const processing = contentTypeProcessing[file.useCase];
  if (processing) {
    const res = await processing(auth, file);
    if (res.isErr()) {
      return res;
    } else {
      return new Ok(undefined);
    }
  }

  return new Ok(undefined);
};

export async function processAndStoreFile(
  auth: Authenticator,
  { file, req }: { file: FileResource; req: IncomingMessage }
): Promise<
  Result<
    FileResource,
    Omit<DustError, "code"> & {
      code:
        | "internal_server_error"
        | "invalid_request_error"
        | "file_too_large"
        | "file_type_not_supported";
    }
  >
> {
  if (file.isReady || file.isFailed) {
    return new Err({
      name: "dust_error",
      code: "invalid_request_error",
      message: "The file has already been uploaded or the upload has failed.",
    });
  }

  if (file.createdAt.getTime() + UPLOAD_DELAY_AFTER_CREATION_MS < Date.now()) {
    await file.markAsFailed();
    return new Err({
      name: "dust_error",
      code: "invalid_request_error",
      message: "File upload has expired. Create a new file.",
    });
  }

  const r = await parseUploadRequest(
    file,
    req,
    file.getWriteStream({ auth, version: "original" })
  );
  if (r.isErr()) {
    await file.markAsFailed();
    return r;
  }

  const processingRes = await maybeApplyProcessing(auth, file);
  if (processingRes.isErr()) {
    await file.markAsFailed();
    return new Err({
      name: "dust_error",
      code: "internal_server_error",
      message: `Failed to process the file : ${processingRes.error}`,
    });
  }

  await file.markAsReady();
  return new Ok(file);
}<|MERGE_RESOLUTION|>--- conflicted
+++ resolved
@@ -306,14 +306,9 @@
     tool_output: notSupportedError,
   },
   "text/comma-separated-values": {
-<<<<<<< HEAD
-    conversation: storeRawText,
+    conversation: extractContentAndSchemaFromCSV,
     folder_document: storeRawText,
     folder_table: extractContentAndSchemaFromCSV,
-=======
-    conversation: extractContentAndSchemaFromCSV,
-    folder: storeRawText,
->>>>>>> 6de63dce
     avatar: notSupportedError,
     tool_output: notSupportedError,
   },
