import type {
  OAuthAPIError,
  OAuthConnectionType,
  Result,
} from "@dust-tt/types";
import type { OAuthProvider, OAuthUseCase } from "@dust-tt/types";
import { Err, OAuthAPI, Ok } from "@dust-tt/types";
import type { ParsedUrlQuery } from "querystring";
import querystring from "querystring";

import config from "@app/lib/api/config";
import type { Authenticator } from "@app/lib/auth";
import logger from "@app/logger/logger";

export type OAuthError = {
  code:
    | "connection_creation_failed"
    | "connection_not_implemented"
    | "connection_finalization_failed";
  message: string;
  oAuthAPIError?: OAuthAPIError;
};

function getStringFromQuery(query: ParsedUrlQuery, key: string): string | null {
  const value = query[key];
  if (typeof value != "string") {
    return null;
  }
  return value;
}

function finalizeUriForProvider(provider: OAuthProvider): string {
  return config.getClientFacingUrl() + `/oauth/${provider}/finalize`;
}

const PROVIDER_STRATEGIES: Record<
  OAuthProvider,
  {
    setupUri: (connection: OAuthConnectionType) => string;
    codeFromQuery: (query: ParsedUrlQuery) => string | null;
    connectionIdFromQuery: (query: ParsedUrlQuery) => string | null;
  }
> = {
  github: {
    setupUri: (connection) => {
      // Only the `installations/new` URL supports state passing.
      return (
        `https://github.com/apps/${config.getOAuthGithubApp()}/installations/new` +
        `?state=${connection.connection_id}`
      );
    },
    // {
    //   installation_id: '52689080',
    //   setup_action: 'update',
    //   state: 'con_...-...',
    //   provider: 'github'
    // }
    codeFromQuery: (query) => {
      return getStringFromQuery(query, "installation_id");
    },
    connectionIdFromQuery: (query) => {
      return getStringFromQuery(query, "state");
    },
  },
  google_drive: {
    setupUri: (connection) => {
      const scopes = [
        "https://www.googleapis.com/auth/drive.metadata.readonly",
        "https://www.googleapis.com/auth/drive.readonly",
      ];
      const qs = querystring.stringify({
        response_type: "code",
        client_id: config.getOAuthGoogleDriveClientId(),
        state: connection.connection_id,
        redirect_uri: finalizeUriForProvider("google_drive"),
        scope: scopes.join(" "),
        access_type: "offline",
        prompt: "consent",
      });
      return `https://accounts.google.com/o/oauth2/auth?${qs}`;
    },
    codeFromQuery: (query) => {
      return getStringFromQuery(query, "code");
    },
    connectionIdFromQuery: (query) => {
      return getStringFromQuery(query, "state");
    },
  },
  notion: {
    setupUri: (connection) => {
      return (
        `https://api.notion.com/v1/oauth/authorize?owner=user` +
        `&response_type=code` +
        `&client_id=${config.getOAuthNotionClientId()}` +
        `&state=${connection.connection_id}` +
        `&redirect_uri=${encodeURIComponent(finalizeUriForProvider("notion"))}`
      );
    },
    // {
    //   code: '03...',
    //   state: 'con_...-...',
    // }
    codeFromQuery: (query) => {
      return getStringFromQuery(query, "code");
    },
    connectionIdFromQuery: (query) => {
      return getStringFromQuery(query, "state");
    },
  },
  slack: {
    setupUri: (connection) => {
      const scopes = [
        "app_mentions:read",
        "channels:history",
        "channels:join",
        "channels:read",
        "chat:write",
        "groups:history",
        "groups:read",
        "im:history",
        "metadata.message:read",
        "mpim:read",
        "team:read",
        "users:read",
        "users:read.email",
        "mpim:history",
      ];
      return (
        `https://slack.com/oauth/v2/authorize?` +
        `client_id=${config.getOAuthSlackClientId()}` +
        `&scope=${encodeURIComponent(scopes.join(" "))}` +
        `&redirect_uri=${encodeURIComponent(finalizeUriForProvider("slack"))}` +
        `&state=${connection.connection_id}`
      );
    },
    codeFromQuery: (query) => {
      return getStringFromQuery(query, "code");
    },
    connectionIdFromQuery: (query) => {
      return getStringFromQuery(query, "state");
    },
  },
  confluence: {
    setupUri: (connection) => {
      const scopes = [
        "read:confluence-space.summary",
        "read:confluence-content.all",
        "read:confluence-user",
        "search:confluence",
        "read:space:confluence",
        "read:page:confluence",
        "read:confluence-props",
        "read:confluence-content.summary",
        "report:personal-data",
        "read:me",
        "read:label:confluence",
        "offline_access",
      ];
      return (
        `https://auth.atlassian.com/authorize?audience=api.atlassian.com` +
        `&client_id=${config.getOAuthConfluenceClientId()}` +
        `&scope=${encodeURIComponent(scopes.join(" "))}` +
        `&redirect_uri=${encodeURIComponent(finalizeUriForProvider("confluence"))}` +
        `&state=${connection.connection_id}` +
        `&response_type=code&prompt=consent`
      );
    },
    // {
    //   code: 'ey...',
    //   state: 'con_...-...',
    // }
    codeFromQuery: (query) => {
      return getStringFromQuery(query, "code");
    },
    connectionIdFromQuery: (query) => {
      return getStringFromQuery(query, "state");
    },
  },
  intercom: {
    setupUri: (connection) => {
      return (
        `https://app.intercom.com/oauth` +
        `?client_id=${config.getOAuthIntercomClientId()}` +
        `&state=${connection.connection_id}` +
        `&redirect_uri=${encodeURIComponent(finalizeUriForProvider("intercom"))}`
      );
    },
    codeFromQuery: (connection) => {
      return getStringFromQuery(connection, "code");
    },
    connectionIdFromQuery: (connection) => {
      return getStringFromQuery(connection, "state");
    },
  },
  gong: {
    setupUri: (connection) => {
      const scopes = [
        "api:calls:read:transcript",
        "api:calls:read:extensive",
        "api:calls:read:basic",
        "api:users:read",
      ];
      return (
        `https://app.gong.io/oauth2/authorize?` +
        `client_id=${config.getOAuthGongClientId()}` +
        `&scope=${encodeURIComponent(scopes.join(" "))}` +
        `&response_type=code` +
        `&state=${connection.connection_id}` +
        `&redirect_uri=${encodeURIComponent(finalizeUriForProvider("gong"))}`
      );
    },
    codeFromQuery: (query) => {
      return getStringFromQuery(query, "code");
    },
    connectionIdFromQuery: (query) => {
      return getStringFromQuery(query, "state");
    },
  },
  microsoft: {
<<<<<<< HEAD
    setupUri: () => {
      throw new Error("Microsoft OAuth is not implemented");
=======
    setupUri: (connection) => {
      const scopes = [
        "User.Read",
        "Sites.Read.All",
        "Directory.Read.All",
        "Files.Read.All",
        "Team.ReadBasic.All",
        "ChannelSettings.Read.All",
        "ChannelMessage.Read.All",
        "offline_access",
      ];
      const qs = querystring.stringify({
        response_type: "code",
        client_id: config.getOAuthMicrosoftClientId(),
        state: connection.connection_id,
        redirect_uri: finalizeUriForProvider("microsoft"),
        scope: scopes.join(" "),
      });
      return `https://login.microsoftonline.com/common/oauth2/v2.0/authorize?${qs}`;
    },
    codeFromQuery: (query) => {
      return getStringFromQuery(query, "code");
    },
    connectionIdFromQuery: (query) => {
      return getStringFromQuery(query, "state");
>>>>>>> 9bc9e997
    },
  },
};

export async function createConnectionAndGetSetupUrl(
  auth: Authenticator,
  provider: OAuthProvider,
  useCase: OAuthUseCase
): Promise<Result<string, OAuthError>> {
  const api = new OAuthAPI(config.getOAuthAPIConfig(), logger);

  const cRes = await api.createConnection({
    provider,
    metadata: {
      use_case: useCase,
      workspace_id: auth.getNonNullableWorkspace().sId,
      user_id: auth.getNonNullableUser().sId,
    },
  });
  if (cRes.isErr()) {
    logger.error({ provider, useCase }, "OAuth: Failed to create connection");
    return new Err({
      code: "connection_creation_failed",
      message: "Failed to create new OAuth connection",
      oAuthAPIError: cRes.error,
    });
  }

  const connection = cRes.value.connection;

  return new Ok(PROVIDER_STRATEGIES[provider].setupUri(connection));
}

export async function finalizeConnection(
  provider: OAuthProvider,
  query: ParsedUrlQuery
): Promise<Result<OAuthConnectionType, OAuthError>> {
  const code = PROVIDER_STRATEGIES[provider].codeFromQuery(query);

  if (!code) {
    logger.error(
      { provider, step: "code_extraction" },
      "OAuth: Failed to finalize connection"
    );
    return new Err({
      code: "connection_finalization_failed",
      message: `Failed to finalize ${provider} connection: authorization code not found in query`,
    });
  }

  const connectionId =
    PROVIDER_STRATEGIES[provider].connectionIdFromQuery(query);

  if (!connectionId) {
    logger.error(
      { provider, step: "connection_extraction" },
      "OAuth: Failed to finalize connection"
    );
    return new Err({
      code: "connection_finalization_failed",
      message: `Failed to finalize ${provider} connection: connection not found in query`,
    });
  }

  const api = new OAuthAPI(config.getOAuthAPIConfig(), logger);

  const cRes = await api.finalizeConnection({
    provider,
    connectionId,
    code,
    redirectUri: finalizeUriForProvider(provider),
  });

  if (cRes.isErr()) {
    logger.error(
      {
        provider,
        connectionId,
        step: "connection_finalization",
      },
      "OAuth: Failed to finalize connection"
    );

    return new Err({
      code: "connection_finalization_failed",
      message: `Failed to finalize ${provider} connection: ${cRes.error.message}`,
      oAuthAPIError: cRes.error,
    });
  }

  return new Ok(cRes.value.connection);
}<|MERGE_RESOLUTION|>--- conflicted
+++ resolved
@@ -217,10 +217,6 @@
     },
   },
   microsoft: {
-<<<<<<< HEAD
-    setupUri: () => {
-      throw new Error("Microsoft OAuth is not implemented");
-=======
     setupUri: (connection) => {
       const scopes = [
         "User.Read",
@@ -246,7 +242,6 @@
     },
     connectionIdFromQuery: (query) => {
       return getStringFromQuery(query, "state");
->>>>>>> 9bc9e997
     },
   },
 };
