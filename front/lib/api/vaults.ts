--- conflicted
+++ resolved
@@ -129,10 +129,7 @@
     preventSelection: r.preventSelection,
     dustDocumentId: r.dustDocumentId,
     lastUpdatedAt: r.lastUpdatedAt,
-<<<<<<< HEAD
-=======
     titleWithParentsContext: r.titleWithParentsContext,
->>>>>>> 26baf3fe
     sourceUrl: r.sourceUrl,
   }));
 
@@ -165,15 +162,9 @@
       lastUpdatedAt: doc.timestamp,
       parentInternalId: null,
       preventSelection: false,
-<<<<<<< HEAD
       sourceUrl: doc.source_url ?? null,
       title: doc.document_id,
       type: "file" as const,
-=======
-      dustDocumentId: doc.document_id,
-      lastUpdatedAt: doc.timestamp,
-      sourceUrl: doc.source_url || null,
->>>>>>> 26baf3fe
     }));
 
     return new Ok(documentsAsContentNodes);
@@ -194,15 +185,9 @@
       lastUpdatedAt: table.timestamp,
       parentInternalId: null,
       preventSelection: false,
-<<<<<<< HEAD
       sourceUrl: null,
       title: table.name,
       type: "database" as const,
-=======
-      dustDocumentId: table.table_id,
-      lastUpdatedAt: table.timestamp,
-      sourceUrl: null,
->>>>>>> 26baf3fe
     }));
 
     return new Ok(tablesAsContentNodes);
