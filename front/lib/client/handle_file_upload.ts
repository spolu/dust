import type { Result, SupportedContentFragmentType } from "@dust-tt/types";
import { isSupportedTextContentFragmentType } from "@dust-tt/types";
import { Err, Ok } from "@dust-tt/types";
// @ts-expect-error: type package doesn't load properly because of how we are loading pdfjs
import * as PDFJS from "pdfjs-dist/build/pdf";

import { getMimeTypeFromFile } from "@app/lib/file";
PDFJS.GlobalWorkerOptions.workerSrc = `//cdnjs.cloudflare.com/ajax/libs/pdf.js/${PDFJS.version}/pdf.worker.mjs`;

<<<<<<< HEAD
export async function extractTextFromPDF(
  file: File,
  blob: FileReader["result"]
) {
  try {
    if (!(blob instanceof ArrayBuffer)) {
      return new Err(
        new Error("Failed extracting text from PDF. Unexpected error")
      );
    }

    const loadingTask = PDFJS.getDocument({ data: blob });
    const pdf = await loadingTask.promise;

    let text = "";
    for (let pageNum = 1; pageNum <= pdf.numPages; pageNum++) {
      const page = await pdf.getPage(pageNum);
      const content = await page.getTextContent();
      const strings = content.items.map((item: unknown) => {
        if (
          item &&
          typeof item === "object" &&
          "str" in item &&
          typeof item.str === "string"
        ) {
          return item.str;
        }
      });
      text += `Page: ${pageNum}/${pdf.numPages}\n${strings.join(" ")}\n\n`;
    }

    return new Ok({ title: file.name, content: text });
  } catch (e) {
    console.error("Failed extracting text from PDF", e);
    const errorMessage = e instanceof Error ? e.message : "Unexpected error";

    return new Err(
      new Error(`Failed extracting text from PDF. ${errorMessage}`)
    );
  }
}

export async function handleFileUploadToText(
  file: File
): Promise<Result<{ title: string; content: string }, Error>> {
=======
export async function handleFileUploadToText(file: File): Promise<
  Result<
    {
      title: string;
      content: string;
      contentType: SupportedContentFragmentType;
    },
    Error
  >
> {
  const contentFragmentMimeType = getMimeTypeFromFile(file);
  if (!isSupportedTextContentFragmentType(contentFragmentMimeType)) {
    return new Err(new Error("Unsupported file type."));
  }
>>>>>>> 3bd5d291
  return new Promise((resolve) => {
    const handleFileLoadedText = (e: ProgressEvent<FileReader>) => {
      const content = e.target?.result;
      if (content && typeof content === "string") {
        return resolve(
          new Ok({
            title: file.name,
            content,
            contentType: contentFragmentMimeType,
          })
        );
      } else {
        return resolve(
          new Err(
            new Error(
              "Failed extracting text from file. Please check that your file is not empty."
            )
          )
        );
      }
    };

    const handleFileLoadedPDF = async (e: ProgressEvent<FileReader>) => {
<<<<<<< HEAD
      const { result = null } = e.target ?? {};

      const res = await extractTextFromPDF(file, result);

      return resolve(res);
=======
      try {
        const arrayBuffer = e.target?.result;
        if (!(arrayBuffer instanceof ArrayBuffer)) {
          return resolve(
            new Err(
              new Error("Failed extracting text from PDF. Unexpected error")
            )
          );
        }
        const loadingTask = PDFJS.getDocument({ data: arrayBuffer });
        const pdf = await loadingTask.promise;
        let text = "";
        for (let pageNum = 1; pageNum <= pdf.numPages; pageNum++) {
          const page = await pdf.getPage(pageNum);
          const content = await page.getTextContent();
          const strings = content.items.map((item: unknown) => {
            if (
              item &&
              typeof item === "object" &&
              "str" in item &&
              typeof item.str === "string"
            ) {
              return item.str;
            }
          });
          text += `Page: ${pageNum}/${pdf.numPages}\n${strings.join(" ")}\n\n`;
        }
        return resolve(
          new Ok({
            title: file.name,
            content: text,
            contentType: contentFragmentMimeType,
          })
        );
      } catch (e) {
        console.error("Failed extracting text from PDF", e);
        const errorMessage =
          e instanceof Error ? e.message : "Unexpected error";
        return resolve(
          new Err(new Error(`Failed extracting text from PDF. ${errorMessage}`))
        );
      }
>>>>>>> 3bd5d291
    };

    try {
      if (contentFragmentMimeType === "application/pdf") {
        const fileReader = new FileReader();
        fileReader.onloadend = handleFileLoadedPDF;
        fileReader.readAsArrayBuffer(file);
      } else {
        const fileData = new FileReader();
        fileData.onloadend = handleFileLoadedText;
        fileData.readAsText(file);
      }
    } catch (e) {
      console.error("Error handling file", e);
      const errorMessage = e instanceof Error ? e.message : "Unexpected error";
      return resolve(
        new Err(new Error(`Error handling file. ${errorMessage}`))
      );
    }
  });
}<|MERGE_RESOLUTION|>--- conflicted
+++ resolved
@@ -7,11 +7,20 @@
 import { getMimeTypeFromFile } from "@app/lib/file";
 PDFJS.GlobalWorkerOptions.workerSrc = `//cdnjs.cloudflare.com/ajax/libs/pdf.js/${PDFJS.version}/pdf.worker.mjs`;
 
-<<<<<<< HEAD
+// TODO: Type.
 export async function extractTextFromPDF(
   file: File,
   blob: FileReader["result"]
-) {
+): Promise<
+  Result<
+    {
+      title: string;
+      content: string;
+      contentType: SupportedContentFragmentType;
+    },
+    Error
+  >
+> {
   try {
     if (!(blob instanceof ArrayBuffer)) {
       return new Err(
@@ -39,7 +48,11 @@
       text += `Page: ${pageNum}/${pdf.numPages}\n${strings.join(" ")}\n\n`;
     }
 
-    return new Ok({ title: file.name, content: text });
+    return new Ok({
+      title: file.name,
+      content: text,
+      contentType: "application/pdf",
+    });
   } catch (e) {
     console.error("Failed extracting text from PDF", e);
     const errorMessage = e instanceof Error ? e.message : "Unexpected error";
@@ -50,10 +63,6 @@
   }
 }
 
-export async function handleFileUploadToText(
-  file: File
-): Promise<Result<{ title: string; content: string }, Error>> {
-=======
 export async function handleFileUploadToText(file: File): Promise<
   Result<
     {
@@ -68,7 +77,7 @@
   if (!isSupportedTextContentFragmentType(contentFragmentMimeType)) {
     return new Err(new Error("Unsupported file type."));
   }
->>>>>>> 3bd5d291
+
   return new Promise((resolve) => {
     const handleFileLoadedText = (e: ProgressEvent<FileReader>) => {
       const content = e.target?.result;
@@ -92,56 +101,11 @@
     };
 
     const handleFileLoadedPDF = async (e: ProgressEvent<FileReader>) => {
-<<<<<<< HEAD
       const { result = null } = e.target ?? {};
 
       const res = await extractTextFromPDF(file, result);
 
       return resolve(res);
-=======
-      try {
-        const arrayBuffer = e.target?.result;
-        if (!(arrayBuffer instanceof ArrayBuffer)) {
-          return resolve(
-            new Err(
-              new Error("Failed extracting text from PDF. Unexpected error")
-            )
-          );
-        }
-        const loadingTask = PDFJS.getDocument({ data: arrayBuffer });
-        const pdf = await loadingTask.promise;
-        let text = "";
-        for (let pageNum = 1; pageNum <= pdf.numPages; pageNum++) {
-          const page = await pdf.getPage(pageNum);
-          const content = await page.getTextContent();
-          const strings = content.items.map((item: unknown) => {
-            if (
-              item &&
-              typeof item === "object" &&
-              "str" in item &&
-              typeof item.str === "string"
-            ) {
-              return item.str;
-            }
-          });
-          text += `Page: ${pageNum}/${pdf.numPages}\n${strings.join(" ")}\n\n`;
-        }
-        return resolve(
-          new Ok({
-            title: file.name,
-            content: text,
-            contentType: contentFragmentMimeType,
-          })
-        );
-      } catch (e) {
-        console.error("Failed extracting text from PDF", e);
-        const errorMessage =
-          e instanceof Error ? e.message : "Unexpected error";
-        return resolve(
-          new Err(new Error(`Failed extracting text from PDF. ${errorMessage}`))
-        );
-      }
->>>>>>> 3bd5d291
     };
 
     try {
