--- conflicted
+++ resolved
@@ -116,17 +116,12 @@
 
   static async makeNew(
     auth: Authenticator,
-<<<<<<< HEAD
-    blob: Omit<CreationAttributes<DataSourceModel>, "editedAt" | "vaultId">,
-    vault: VaultResource,
-    transaction?: Transaction
-=======
     blob: Omit<
       CreationAttributes<DataSourceModel>,
       "editedAt" | "editedByUserId" | "vaultId"
     >,
-    vault: VaultResource
->>>>>>> d2a429b1
+    vault: VaultResource,
+    transaction?: Transaction
   ) {
     const dataSource = await DataSourceModel.create(
       {
