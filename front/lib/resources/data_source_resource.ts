import type {
  ConnectorProvider,
  DataSourceType,
  ModelId,
  Result,
} from "@dust-tt/types";
import { Err, formatUserFullName, Ok } from "@dust-tt/types";
import type {
  Attributes,
  CreationAttributes,
  ModelStatic,
  Transaction,
} from "sequelize";
import { Op } from "sequelize";

import { getDataSourceUsage } from "@app/lib/api/agent_data_sources";
import type { Authenticator } from "@app/lib/auth";
import { AgentDataSourceConfiguration } from "@app/lib/models/assistant/actions/data_sources";
import { User } from "@app/lib/models/user";
import { DataSourceViewResource } from "@app/lib/resources/data_source_view_resource";
import { ResourceWithVault } from "@app/lib/resources/resource_with_vault";
import { DataSource } from "@app/lib/resources/storage/models/data_source";
import type { ReadonlyAttributesType } from "@app/lib/resources/storage/types";
import { isResourceSId, makeSId } from "@app/lib/resources/string_ids";
import type { ResourceFindOptions } from "@app/lib/resources/types";
import type { VaultResource } from "@app/lib/resources/vault_resource";

export type FetchDataSourceOptions = {
  includeEditedBy?: boolean;
  limit?: number;
  order?: [string, "ASC" | "DESC"][];
};

// Attributes are marked as read-only to reflect the stateless nature of our Resource.
// This design will be moved up to BaseResource once we transition away from Sequelize.
// eslint-disable-next-line @typescript-eslint/no-empty-interface, @typescript-eslint/no-unsafe-declaration-merging
export interface DataSourceResource
  extends ReadonlyAttributesType<DataSource> {}
// eslint-disable-next-line @typescript-eslint/no-unsafe-declaration-merging
export class DataSourceResource extends ResourceWithVault<DataSource> {
  static model: ModelStatic<DataSource> = DataSource;

  readonly editedByUser?: Attributes<User>;

  constructor(
    model: ModelStatic<DataSource>,
    blob: Attributes<DataSource>,
    vault: VaultResource,
    { editedByUser }: { editedByUser?: Attributes<User> } = {}
  ) {
    super(DataSourceResource.model, blob, vault);

    this.editedByUser = editedByUser;
  }

  static async makeNew(
    blob: Omit<CreationAttributes<DataSource>, "vaultId">,
    vault: VaultResource
  ) {
    const datasource = await DataSource.create({
      ...blob,
      vaultId: vault.id,
    });

    return new this(DataSourceResource.model, datasource.get(), vault);
  }

  // Fetching.

  private static getOptions(
    options?: FetchDataSourceOptions
  ): ResourceFindOptions<DataSource> {
    const result: ResourceFindOptions<DataSource> = {};

    if (options?.includeEditedBy) {
      result.includes = [
        {
          model: User,
          as: "editedByUser",
        },
      ];
    }

    if (options?.limit) {
      result.limit = options.limit;
    }

    if (options?.order) {
      result.order = options.order;
    }

    return result;
  }

  static async fetchById(
    auth: Authenticator,
    id: string,
    options?: FetchDataSourceOptions
  ): Promise<DataSourceResource | null> {
    // Preparing the introduction of datasource sIds - fetchById for now points to fetchByName
    const dataSource = await this.fetchByName(auth, id, options);

    return dataSource ?? null;
  }

  static async fetchByName(
    auth: Authenticator,
    name: string,
    options?: Omit<FetchDataSourceOptions, "limit" | "order">
  ): Promise<DataSourceResource | null> {
    const dataSources = await this.fetchByNames(auth, [name], options);
    if (dataSources.length === 0) {
      return null;
    }

    return dataSources[0];
  }

  static async fetchByNames(
    auth: Authenticator,
    names: string[],
    options?: Omit<FetchDataSourceOptions, "limit" | "order">
  ): Promise<DataSourceResource[]> {
    const dataSources = await this.baseFetchWithAuthorization(auth, {
      ...this.getOptions(options),
      where: {
        name: {
          [Op.in]: names,
        },
      },
    });

    return dataSources;
  }

  static async fetchByModelIds(
    auth: Authenticator,
    ids: ModelId[],
    options?: FetchDataSourceOptions
  ) {
    return this.baseFetchWithAuthorization(auth, {
      ...this.getOptions(options),
      where: {
        id: ids,
      },
    });
  }

  static async listByWorkspace(
    auth: Authenticator,
    options?: FetchDataSourceOptions
  ): Promise<DataSourceResource[]> {
    return this.baseFetchWithAuthorization(auth, this.getOptions(options));
  }

  static async listByWorkspaceIdAndNames(
    auth: Authenticator,
    names: string[]
  ): Promise<DataSourceResource[]> {
    return this.baseFetchWithAuthorization(auth, {
      where: {
        name: {
          [Op.in]: names,
        },
      },
    });
  }

  static async listByConnectorProvider(
    auth: Authenticator,
    connectorProvider: ConnectorProvider,
    options?: FetchDataSourceOptions
  ): Promise<DataSourceResource[]> {
    return this.baseFetchWithAuthorization(auth, {
      ...this.getOptions(options),
      where: {
        connectorProvider,
      },
    });
  }

  static async listByVault(auth: Authenticator, vault: VaultResource) {
    return this.listByVaults(auth, [vault]);
  }

  static async listByVaults(auth: Authenticator, vaults: VaultResource[]) {
    return this.baseFetchWithAuthorization(auth, {
      where: {
        vaultId: vaults.map((v) => v.id),
      },
    });
  }

  // TODO(20240801 flav): Refactor this to make auth required on all fetchers.
  static async fetchByModelIdWithAuth(auth: Authenticator, id: ModelId) {
    const [dataSource] = await this.baseFetchWithAuthorization(auth, {
      where: { id },
    });

    return dataSource ?? null;
  }

  async delete(
    auth: Authenticator,
    transaction?: Transaction
  ): Promise<Result<undefined, Error>> {
    await AgentDataSourceConfiguration.destroy({
      where: {
        dataSourceId: this.id,
      },
      transaction,
    });

    await DataSourceViewResource.deleteForDataSource(auth, this, transaction);

    try {
      await this.model.destroy({
        where: {
          id: this.id,
        },
        transaction,
      });

      return new Ok(undefined);
    } catch (err) {
      return new Err(err as Error);
    }
  }

  async update(
    blob: Partial<Attributes<DataSource>>,
    transaction?: Transaction
  ): Promise<[affectedCount: number]> {
    const [affectedCount, affectedRows] = await this.model.update(blob, {
      where: {
        id: this.id,
      },
      transaction,
      returning: true,
    });
    // Update the current instance with the new values to avoid stale data
    Object.assign(this, affectedRows[0].get());
    return [affectedCount];
  }

  async setEditedBy(auth: Authenticator) {
    await this.update({
      editedByUserId: auth.getNonNullableUser().id,
      editedAt: new Date(),
    });
  }

  private makeEditedBy(
    editedByUser: Attributes<User> | undefined,
    editedAt: Date | undefined
  ) {
    if (!editedByUser || !editedAt) {
      return undefined;
    }

    return {
      editedByUser: {
        editedAt: editedAt.getTime(),
        fullName: formatUserFullName(editedByUser),
        imageUrl: editedByUser.imageUrl,
        email: editedByUser.email,
        userId: editedByUser.sId,
      },
    };
  }

  getUsagesByAgents(auth: Authenticator) {
    return getDataSourceUsage({ auth, dataSource: this.toJSON() });
  }

<<<<<<< HEAD
  // Permissions.

  canRead(auth: Authenticator) {
    return auth.canRead([this.vault.acl()]);
  }

  canWrite(auth: Authenticator) {
    return auth.canWrite([this.vault.acl()]);
=======
  // sId logic.

  get sId(): string {
    return DataSourceResource.modelIdToSId({
      id: this.id,
      workspaceId: this.workspaceId,
    });
  }

  static modelIdToSId({
    id,
    workspaceId,
  }: {
    id: ModelId;
    workspaceId: ModelId;
  }): string {
    return makeSId("data_source", {
      id,
      workspaceId,
    });
  }

  static isDataSourceSId(sId: string): boolean {
    return isResourceSId("data_source", sId);
>>>>>>> 1587ff0b
  }

  // Serialization.

  toJSON(): DataSourceType {
    return {
      id: this.id,
      createdAt: this.createdAt.getTime(),
      name: this.name,
      description: this.description,
      dustAPIProjectId: this.dustAPIProjectId,
      dustAPIDataSourceId: this.dustAPIDataSourceId,
      connectorId: this.connectorId,
      connectorProvider: this.connectorProvider,
      assistantDefaultSelected: this.assistantDefaultSelected,
      ...this.makeEditedBy(this.editedByUser, this.editedAt),
    };
  }
}<|MERGE_RESOLUTION|>--- conflicted
+++ resolved
@@ -273,7 +273,6 @@
     return getDataSourceUsage({ auth, dataSource: this.toJSON() });
   }
 
-<<<<<<< HEAD
   // Permissions.
 
   canRead(auth: Authenticator) {
@@ -282,7 +281,8 @@
 
   canWrite(auth: Authenticator) {
     return auth.canWrite([this.vault.acl()]);
-=======
+  }
+
   // sId logic.
 
   get sId(): string {
@@ -307,7 +307,6 @@
 
   static isDataSourceSId(sId: string): boolean {
     return isResourceSId("data_source", sId);
->>>>>>> 1587ff0b
   }
 
   // Serialization.
