import type { AgentConfigurationType, Result, UserType } from "@dust-tt/types";
import { Err, Ok } from "@dust-tt/types";
import type { Attributes, ModelStatic } from "sequelize";
import type { CreationAttributes, Transaction } from "sequelize";
import { Op } from "sequelize";

import type { AgentMessageFeedbackDirection } from "@app/lib/api/assistant/conversation/feedbacks";
import type { Authenticator } from "@app/lib/auth";
import type { AgentMessage } from "@app/lib/models/assistant/conversation";
import { AgentMessageFeedback } from "@app/lib/models/assistant/conversation";
import type { Workspace } from "@app/lib/models/workspace";
import { BaseResource } from "@app/lib/resources/base_resource";
import type { ReadonlyAttributesType } from "@app/lib/resources/storage/types";
<<<<<<< HEAD
=======
import { UserResource } from "@app/lib/resources/user_resource";
>>>>>>> f38b882f

// Attributes are marked as read-only to reflect the stateless nature of our Resource.
// This design will be moved up to BaseResource once we transition away from Sequelize.
// eslint-disable-next-line @typescript-eslint/no-empty-interface
// eslint-disable-next-line @typescript-eslint/no-unsafe-declaration-merging
export interface AgentMessageFeedbackResource
  extends ReadonlyAttributesType<AgentMessageFeedback> {}
// eslint-disable-next-line @typescript-eslint/no-unsafe-declaration-merging
export class AgentMessageFeedbackResource extends BaseResource<AgentMessageFeedback> {
  static model: ModelStatic<AgentMessageFeedback> = AgentMessageFeedback;

  constructor(
    model: ModelStatic<AgentMessageFeedback>,
    blob: Attributes<AgentMessageFeedback>
  ) {
    super(AgentMessageFeedback, blob);
  }

  static async makeNew(
    blob: CreationAttributes<AgentMessageFeedback>
  ): Promise<AgentMessageFeedbackResource> {
    const agentMessageFeedback = await AgentMessageFeedback.create({
      ...blob,
    });

    return new AgentMessageFeedbackResource(
      AgentMessageFeedback,
      agentMessageFeedback.get()
    );
  }

  static async listByAgentConfigurationId({
    agentConfiguration,
  }: {
    agentConfiguration: AgentConfigurationType;
  }): Promise<AgentMessageFeedbackResource[] | null> {
    const agentMessageFeedback = await AgentMessageFeedback.findAll({
      where: {
        agentConfigurationId: agentConfiguration.sId,
      },
      order: [["id", "DESC"]],
    });

    return agentMessageFeedback.map(
      (feedback) => new this(this.model, feedback.get())
    );
  }

  static async fetchByUserAndAgentMessage({
    user,
    agentMessage,
  }: {
    user: UserType;
    agentMessage: AgentMessage;
  }): Promise<AgentMessageFeedbackResource | null> {
    const agentMessageFeedback = await AgentMessageFeedback.findOne({
      where: {
        userId: user.id,
        agentMessageId: agentMessage.id,
      },
    });

    if (!agentMessageFeedback) {
      return null;
    }

    return new AgentMessageFeedbackResource(
      AgentMessageFeedback,
      agentMessageFeedback.get()
    );
  }

  static async fetchByUserAndAgentMessages(
    user: UserType,
    agentMessages: AgentMessage[]
  ): Promise<AgentMessageFeedbackResource[]> {
    const agentMessageFeedback = await AgentMessageFeedback.findAll({
      where: {
        userId: user.id,
        agentMessageId: {
          [Op.in]: agentMessages.map((m) => m.id),
        },
      },
    });

    return agentMessageFeedback.map(
<<<<<<< HEAD
      (feedback) =>
        new AgentMessageFeedbackResource(AgentMessageFeedback, feedback.get())
    );
  }

=======
      (feedback) => new this(this.model, feedback.get())
    );
  }

  static async listByWorkspaceAndDateRange({
    workspace,
    startDate,
    endDate,
  }: {
    workspace: Workspace;
    startDate: Date;
    endDate: Date;
  }): Promise<AgentMessageFeedbackResource[]> {
    const feedbacks = await AgentMessageFeedback.findAll({
      where: {
        workspaceId: workspace.id,
        createdAt: {
          [Op.between]: [startDate, endDate],
        },
      },
    }).then((feedbacks) =>
      feedbacks.map((feedback) => new this(this.model, feedback.get()))
    );

    return feedbacks;
  }

  async fetchUser(): Promise<UserResource | null> {
    const users = await UserResource.fetchByModelIds([this.userId]);
    return users[0] ?? null;
  }

>>>>>>> f38b882f
  async updateContentAndThumbDirection(
    content: string,
    thumbDirection: AgentMessageFeedbackDirection
  ): Promise<Result<undefined, Error>> {
    try {
      await this.model.update(
        {
          content,
          thumbDirection,
        },
        {
          where: {
            id: this.id,
          },
        }
      );

      return new Ok(undefined);
    } catch (error) {
      return new Err(error as Error);
    }
  }

  async delete(
    auth: Authenticator,
    { transaction }: { transaction?: Transaction } = {}
  ): Promise<Result<undefined, Error>> {
    try {
      await this.model.destroy({
        where: {
          id: this.id,
        },
        transaction,
      });
      return new Ok(undefined);
    } catch (err) {
      return new Err(err as Error);
    }
  }
}<|MERGE_RESOLUTION|>--- conflicted
+++ resolved
@@ -11,10 +11,7 @@
 import type { Workspace } from "@app/lib/models/workspace";
 import { BaseResource } from "@app/lib/resources/base_resource";
 import type { ReadonlyAttributesType } from "@app/lib/resources/storage/types";
-<<<<<<< HEAD
-=======
 import { UserResource } from "@app/lib/resources/user_resource";
->>>>>>> f38b882f
 
 // Attributes are marked as read-only to reflect the stateless nature of our Resource.
 // This design will be moved up to BaseResource once we transition away from Sequelize.
@@ -101,13 +98,6 @@
     });
 
     return agentMessageFeedback.map(
-<<<<<<< HEAD
-      (feedback) =>
-        new AgentMessageFeedbackResource(AgentMessageFeedback, feedback.get())
-    );
-  }
-
-=======
       (feedback) => new this(this.model, feedback.get())
     );
   }
@@ -140,7 +130,6 @@
     return users[0] ?? null;
   }
 
->>>>>>> f38b882f
   async updateContentAndThumbDirection(
     content: string,
     thumbDirection: AgentMessageFeedbackDirection
