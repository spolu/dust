import type {
  AgentConfigurationType,
  AgentsGetViewType,
<<<<<<< HEAD
=======
  APIError,
  DataSourceType,
>>>>>>> b5082a47
  LightAgentConfigurationType,
  LightWorkspaceType,
} from "@dust-tt/types";
import { useContext, useMemo } from "react";
import type { Fetcher } from "swr";

import { SendNotificationsContext } from "@app/components/sparkle/Notification";
import {
  fetcher,
  getErrorFromResponse,
  useSWRWithDefaults,
} from "@app/lib/swr/swr";
import type { GetAgentConfigurationsResponseBody } from "@app/pages/api/w/[wId]/assistant/agent_configurations";
import type { GetAgentUsageResponseBody } from "@app/pages/api/w/[wId]/assistant/agent_configurations/[aId]/usage";
import type { FetchAssistantTemplatesResponse } from "@app/pages/api/w/[wId]/assistant/builder/templates";
import type { FetchAssistantTemplateResponse } from "@app/pages/api/w/[wId]/assistant/builder/templates/[tId]";
import type { GetSlackChannelsLinkedWithAgentResponseBody } from "@app/pages/api/w/[wId]/data_sources/[dsId]/managed/slack/channels_linked_with_agent";

export function useAssistantTemplates({
  workspaceId,
}: {
  workspaceId: string;
}) {
  const assistantTemplatesFetcher: Fetcher<FetchAssistantTemplatesResponse> =
    fetcher;

  const { data, error, mutate } = useSWRWithDefaults(
    `/api/w/${workspaceId}/assistant/builder/templates`,
    assistantTemplatesFetcher
  );

  return {
    assistantTemplates: useMemo(() => (data ? data.templates : []), [data]),
    isAssistantTemplatesLoading: !error && !data,
    isAssistantTemplatesError: error,
    mutateAssistantTemplates: mutate,
  };
}

export function useAssistantTemplate({
  templateId,
  workspaceId,
}: {
  templateId: string | null;
  workspaceId: string;
}) {
  const assistantTemplateFetcher: Fetcher<FetchAssistantTemplateResponse> =
    fetcher;

  const { data, error, mutate } = useSWRWithDefaults(
    templateId !== null
      ? `/api/w/${workspaceId}/assistant/builder/templates/${templateId}`
      : null,
    assistantTemplateFetcher
  );

  return {
    assistantTemplate: useMemo(() => (data ? data : null), [data]),
    isAssistantTemplateLoading: !error && !data,
    isAssistantTemplateError: error,
    mutateAssistantTemplate: mutate,
  };
}

/*
 * Agent configurations. A null agentsGetView means no fetching
 */
export function useAgentConfigurations({
  workspaceId,
  agentsGetView,
  includes = [],
  limit,
  sort,
  disabled,
}: {
  workspaceId: string;
  agentsGetView: AgentsGetViewType | null;
  includes?: ("authors" | "usage")[];
  limit?: number;
  sort?: "alphabetical" | "priority";
  disabled?: boolean;
}) {
  const agentConfigurationsFetcher: Fetcher<GetAgentConfigurationsResponseBody> =
    fetcher;

  // Function to generate query parameters.
  function getQueryString() {
    const params = new URLSearchParams();
    if (typeof agentsGetView === "string") {
      params.append("view", agentsGetView);
    } else {
      if (agentsGetView && "conversationId" in agentsGetView) {
        params.append("conversationId", agentsGetView.conversationId);
      }
    }
    if (includes.includes("usage")) {
      params.append("withUsage", "true");
    }
    if (includes.includes("authors")) {
      params.append("withAuthors", "true");
    }

    if (limit) {
      params.append("limit", limit.toString());
    }

    if (sort) {
      params.append("sort", sort);
    }

    return params.toString();
  }

  const queryString = getQueryString();
  const { data, error, mutate, mutateRegardlessOfQueryParams } =
    useSWRWithDefaults(
      agentsGetView
        ? `/api/w/${workspaceId}/assistant/agent_configurations?${queryString}`
        : null,
      agentConfigurationsFetcher,
      { disabled }
    );

  return {
    agentConfigurations: useMemo(
      () => (data ? data.agentConfigurations : []),
      [data]
    ),
    isAgentConfigurationsLoading: !error && !data,
    isAgentConfigurationsError: error,
    mutate,
    mutateRegardlessOfQueryParams,
  };
}

export function useProgressiveAgentConfigurations({
  workspaceId,
}: {
  workspaceId: string;
}) {
  const {
    agentConfigurations: initialAgentConfigurations,
    isAgentConfigurationsLoading: isInitialAgentConfigurationsLoading,
  } = useAgentConfigurations({
    workspaceId,
    agentsGetView: "assistants-search",
    limit: 24,
    includes: ["usage"],
  });

  const {
    agentConfigurations: agentConfigurationsWithAuthors,
    isAgentConfigurationsLoading: isAgentConfigurationsWithAuthorsLoading,
    mutate,
    mutateRegardlessOfQueryParams,
  } = useAgentConfigurations({
    workspaceId,
    agentsGetView: "assistants-search",
    includes: ["authors", "usage"],
  });

  const isLoading =
    isInitialAgentConfigurationsLoading ||
    isAgentConfigurationsWithAuthorsLoading;
  const agentConfigurations = isAgentConfigurationsWithAuthorsLoading
    ? initialAgentConfigurations
    : agentConfigurationsWithAuthors;

  return {
    agentConfigurations,
    isLoading,
    mutate,
    mutateRegardlessOfQueryParams,
  };
}

export function useAgentConfiguration({
  workspaceId,
  agentConfigurationId,
  disabled,
}: {
  workspaceId: string;
  agentConfigurationId: string | null;
  disabled?: boolean;
}) {
  const agentConfigurationFetcher: Fetcher<{
    agentConfiguration: AgentConfigurationType;
  }> = fetcher;

  const { data, error, mutate } = useSWRWithDefaults(
    agentConfigurationId
      ? `/api/w/${workspaceId}/assistant/agent_configurations/${agentConfigurationId}`
      : null,
    agentConfigurationFetcher,
    { disabled }
  );

  return {
    agentConfiguration: data ? data.agentConfiguration : null,
    isAgentConfigurationLoading: !error && !data,
    isAgentConfigurationError: error,
    mutateAgentConfiguration: mutate,
  };
}

export function useAgentUsage({
  workspaceId,
  agentConfigurationId,
}: {
  workspaceId: string;
  agentConfigurationId: string | null;
}) {
  const agentUsageFetcher: Fetcher<GetAgentUsageResponseBody> = fetcher;
  const fetchUrl = agentConfigurationId
    ? `/api/w/${workspaceId}/assistant/agent_configurations/${agentConfigurationId}/usage`
    : null;
  const { data, error, mutate } = useSWRWithDefaults(
    fetchUrl,
    agentUsageFetcher
  );

  return {
    agentUsage: data ? data.agentUsage : null,
    isAgentUsageLoading: !error && !data,
    isAgentUsageError: error,
    mutateAgentUsage: mutate,
  };
}

export function useSlackChannelsLinkedWithAgent({
  workspaceId,
  dataSource,
  disabled,
}: {
  workspaceId: string;
  dataSource?: DataSourceType;
  disabled?: boolean;
}) {
  const slackChannelsLinkedWithAgentFetcher: Fetcher<GetSlackChannelsLinkedWithAgentResponseBody> =
    fetcher;

  const { data, error, mutate } = useSWRWithDefaults(
    `/api/w/${workspaceId}/data_sources/${dataSource?.sId}/managed/slack/channels_linked_with_agent`,
    slackChannelsLinkedWithAgentFetcher,
    {
      disabled: !!disabled || !dataSource,
    }
  );

  return {
    slackChannels: useMemo(() => (data ? data.slackChannels : []), [data]),
    isSlackChannelsLoading: !error && !data,
    isSlackChannelsError: error,
    mutateSlackChannels: mutate,
  };
}

// Convenient hooks to do CRUD operations on agent configurations

export function useDeleteAgentConfiguration({
  owner,
  agentConfiguration,
}: {
  owner: LightWorkspaceType;
  agentConfiguration: LightAgentConfigurationType;
}) {
  const sendNotification = useContext(SendNotificationsContext);
  const { mutateRegardlessOfQueryParams: mutateAgentConfigurations } =
    useAgentConfigurations({
      workspaceId: owner.sId,
      agentsGetView: "list", // Anything would work
      disabled: true, // We only use the hook to mutate the cache
    });

  const { mutateAgentConfiguration } = useAgentConfiguration({
    workspaceId: owner.sId,
    agentConfigurationId: agentConfiguration.sId,
    disabled: true, // We only use the hook to mutate the cache
  });

  const doDelete = async () => {
    const res = await fetch(
      `/api/w/${owner.sId}/assistant/agent_configurations/${agentConfiguration.sId}`,
      {
        method: "DELETE",
      }
    );

    if (res.ok) {
      void mutateAgentConfiguration();
      void mutateAgentConfigurations();

      sendNotification({
        type: "success",
        title: `Successfully deleted ${agentConfiguration.name}`,
        description: `${agentConfiguration.name} was successfully deleted.`,
      });
    } else {
      const errorData = await getErrorFromResponse(res);

      sendNotification({
        type: "error",
        title: `Error deleting ${agentConfiguration.name}`,
        description: `Error: ${errorData.message}`,
      });
    }
    return res.ok;
  };

  return doDelete;
}<|MERGE_RESOLUTION|>--- conflicted
+++ resolved
@@ -1,11 +1,6 @@
 import type {
   AgentConfigurationType,
   AgentsGetViewType,
-<<<<<<< HEAD
-=======
-  APIError,
-  DataSourceType,
->>>>>>> b5082a47
   LightAgentConfigurationType,
   LightWorkspaceType,
 } from "@dust-tt/types";
