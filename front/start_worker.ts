--- conflicted
+++ resolved
@@ -31,17 +31,13 @@
 );
 
 runScrubWorkspaceQueueWorker().catch((err) =>
-<<<<<<< HEAD
-  logger.error({ error: err }, "Error running scrub workspace queue worker")
-);
-
-runLabsWorker().catch((err) =>
-  logger.error({ error: err }, "Error running labs worker")
-=======
   logger.error({ error: err }, "Error running scrub workspace queue worker.")
 );
 
 runLabsWorker().catch((err) =>
   logger.error({ error: err }, "Error running labs worker.")
->>>>>>> bf59e589
+);
+
+runLabsWorker().catch((err) =>
+  logger.error({ error: err }, "Error running labs worker")
 );