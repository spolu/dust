--- conflicted
+++ resolved
@@ -44,11 +44,7 @@
 export default function CustomerSupport() {
   return (
     <>
-<<<<<<< HEAD
-      <div className="container flex w-full flex-col gap-0 bg-slate-900/50 px-2 py-2 pb-12">
-=======
       <div className="container flex w-full flex-col gap-0 px-6 pb-12">
->>>>>>> c6ceab52
         <HeroSection
           {...Hero}
           fromColor={pageSettings.from}
