--- conflicted
+++ resolved
@@ -148,65 +148,6 @@
           }
         }}
       >
-<<<<<<< HEAD
-        <div className="mt-4">
-          <p className="text-sm text-gray-700">
-            Your API key will remain visible for 10 minutes only. You can use it
-            to authenticate with the Dust API.
-          </p>
-          <br />
-          <div className="mt-4">
-            <Page.H variant="h5">Domain</Page.H>
-            <Page.Horizontal align="center">
-              <pre className="font-mono flex-grow overflow-x-auto rounded bg-slate-50 p-2">
-                {process.env.NEXT_PUBLIC_DUST_CLIENT_FACING_URL}
-              </pre>
-              <IconButton
-                tooltip="Copy to clipboard"
-                icon={isCopiedDomain ? ClipboardCheckIcon : ClipboardIcon}
-                onClick={async () => {
-                  await copyDomain(
-                    process.env.NEXT_PUBLIC_DUST_CLIENT_FACING_URL ?? ""
-                  );
-                }}
-              />
-            </Page.Horizontal>
-          </div>
-          <div className="mt-4">
-            <Page.H variant="h5">Workspace ID</Page.H>
-            <Page.Horizontal align="center">
-              <pre className="font-mono flex-grow overflow-x-auto rounded bg-slate-50 p-2">
-                {owner.sId}
-              </pre>
-              <IconButton
-                tooltip="Copy to clipboard"
-                icon={isCopiedWorkspaceId ? ClipboardCheckIcon : ClipboardIcon}
-                onClick={async () => {
-                  await copyWorkspaceId(owner.sId);
-                }}
-              />
-            </Page.Horizontal>
-          </div>
-          <div className="mt-4">
-            <Page.H variant="h5">API Key</Page.H>
-            <Page.Horizontal align="center">
-              <pre className="font-mono flex-grow overflow-x-auto rounded bg-slate-50 p-2">
-                {keys[0]?.secret}
-              </pre>
-              <IconButton
-                tooltip="Copy to clipboard"
-                icon={isCopiedApiKey ? ClipboardCheckIcon : ClipboardIcon}
-                onClick={async () => {
-                  if (keys[0]?.secret) {
-                    await copyApiKey(keys[0].secret);
-                  }
-                }}
-              />
-            </Page.Horizontal>
-          </div>
-        </div>
-      </Modal>
-=======
         <SheetContent>
           <SheetHeader>
             <SheetTitle>API Key Created</SheetTitle>
@@ -218,6 +159,23 @@
                 use it to authenticate with the Dust API.
               </p>
               <br />
+              <div className="mt-4">
+                <Page.H variant="h5">Domain</Page.H>
+                <Page.Horizontal align="center">
+                  <pre className="font-mono flex-grow overflow-x-auto rounded bg-slate-50 p-2">
+                    {process.env.NEXT_PUBLIC_DUST_CLIENT_FACING_URL}
+                  </pre>
+                  <IconButton
+                    tooltip="Copy to clipboard"
+                    icon={isCopiedDomain ? ClipboardCheckIcon : ClipboardIcon}
+                    onClick={async () => {
+                      await copyDomain(
+                        process.env.NEXT_PUBLIC_DUST_CLIENT_FACING_URL ?? ""
+                      );
+                    }}
+                  />
+                </Page.Horizontal>
+              </div>
               <div className="mt-4">
                 <Page.H variant="h5">Workspace ID</Page.H>
                 <Page.Horizontal align="center">
@@ -256,7 +214,6 @@
           </SheetContainer>
         </SheetContent>
       </Sheet>
->>>>>>> 5e2652ec
       <Page.Horizontal align="stretch">
         <div className="w-full" />
         <Button
@@ -392,7 +349,6 @@
                               {process.env.NEXT_PUBLIC_DUST_CLIENT_FACING_URL}
                             </strong>
                           </p>
-
                           {key.groupId && (
                             <p
                               className={classNames(
