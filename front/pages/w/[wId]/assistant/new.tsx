import { Button, HeartAltIcon, Page } from "@dust-tt/sparkle";
import type {
  LightAgentConfigurationType,
  MentionType,
  PlanType,
  UserType,
  WorkspaceType,
} from "@dust-tt/types";
import type { InferGetServerSidePropsType } from "next";
import { useRouter } from "next/router";
import type { ReactElement } from "react";
import { useCallback, useContext, useEffect, useRef, useState } from "react";

import { ReachedLimitPopup } from "@app/components/app/ReachedLimitPopup";
import { AssistantBrowser } from "@app/components/assistant/AssistantBrowser";
import type { ConversationLayoutProps } from "@app/components/assistant/conversation/ConversationLayout";
import ConversationLayout from "@app/components/assistant/conversation/ConversationLayout";
import { AssistantInputBar } from "@app/components/assistant/conversation/input_bar/InputBar";
import { InputBarContext } from "@app/components/assistant/conversation/input_bar/InputBarContext";
import type { ContentFragmentInput } from "@app/components/assistant/conversation/lib";
import { createConversationWithMessage } from "@app/components/assistant/conversation/lib";
import { QuickStartGuide } from "@app/components/quick_start_guide";
import { SendNotificationsContext } from "@app/components/sparkle/Notification";
import { getAgentConfiguration } from "@app/lib/api/assistant/configuration";
import config from "@app/lib/api/config";
import { getRandomGreetingForName } from "@app/lib/client/greetings";
import { useSubmitFunction } from "@app/lib/client/utils";
import { withDefaultUserAuthRequirements } from "@app/lib/iam/session";
import { useAgentConfigurations, useUserMetadata } from "@app/lib/swr";
import { setUserMetadataFromClient } from "@app/lib/user";
import { classNames } from "@app/lib/utils";

const { GA_TRACKING_ID = "" } = process.env;

export const getServerSideProps = withDefaultUserAuthRequirements<
  ConversationLayoutProps & {
    user: UserType;
    owner: WorkspaceType;
    plan: PlanType | null;
    isBuilder: boolean;
    helper: LightAgentConfigurationType | null;
  }
>(async (context, auth) => {
  const owner = auth.workspace();
  const user = auth.user();
  const subscription = auth.subscription();
  const plan = auth.plan();

  if (!owner || !auth.isUser() || !subscription || !user) {
    return {
      redirect: {
        destination: "/",
        permanent: false,
      },
    };
  }

  const helper = await getAgentConfiguration(auth, "helper");

  return {
    props: {
      baseUrl: config.getAppUrl(),
      conversationId: null,
      gaTrackingId: GA_TRACKING_ID,
      helper,
      isBuilder: auth.isBuilder(),
      owner,
      subscription,
      user,
      plan,
    },
  };
});

export default function AssistantNew({
  owner,
  subscription,
  user,
}: InferGetServerSidePropsType<typeof getServerSideProps>) {
  const router = useRouter();

  const [planLimitReached, setPlanLimitReached] = useState<boolean>(false);
  const sendNotification = useContext(SendNotificationsContext);

  const { animate, setAnimate, setSelectedAssistant } =
    useContext(InputBarContext);

  const assistantToMention = useRef<LightAgentConfigurationType | null>(null);

  // fast loading of a few company assistants so we can show them immediately
  const {
    agentConfigurations: initialAgentConfigurations,
    isAgentConfigurationsLoading: isInitialAgentConfigurationsLoading,
  } = useAgentConfigurations({
    workspaceId: owner.sId,
    agentsGetView: "workspace",
    limit: 24,
  });

  // we load all assistants with authors in the background
  const {
    agentConfigurations: agentConfigurationsWithAuthors,
    isAgentConfigurationsLoading: isAgentConfigurationsWithAuthorsLoading,
  } = useAgentConfigurations({
    workspaceId: owner.sId,
    agentsGetView: "assistants-search",
    includes: ["authors"],
  });

  const displayedAgentConfigurations = isAgentConfigurationsWithAuthorsLoading
    ? initialAgentConfigurations
    : agentConfigurationsWithAuthors;

  const { submit: handleMessageSubmit } = useSubmitFunction(
    useCallback(
      async (
        input: string,
        mentions: MentionType[],
        contentFragments: ContentFragmentInput[]
      ) => {
        const conversationRes = await createConversationWithMessage({
          owner,
          user,
          messageData: {
            input,
            mentions,
            contentFragments,
          },
        });
        if (conversationRes.isErr()) {
          if (conversationRes.error.type === "plan_limit_reached_error") {
            setPlanLimitReached(true);
          } else {
            sendNotification({
              title: conversationRes.error.title,
              description: conversationRes.error.message,
              type: "error",
            });
          }
        } else {
          // We start the push before creating the message to optimize for instantaneity as well.
          void router.push(
            `/w/${owner.sId}/assistant/${conversationRes.value.sId}`
          );
        }
      },
      [owner, user, router, sendNotification]
    )
  );

  const {
    metadata: quickGuideSeen,
    isMetadataError: isQuickGuideSeenError,
    isMetadataLoading: isQuickGuideSeenLoading,
    mutateMetadata: mutateQuickGuideSeen,
  } = useUserMetadata("quick_guide_seen");

  const [showQuickGuide, setShowQuickGuide] = useState<boolean>(false);
  const [greeting, setGreeting] = useState<string>("");

  const { submit: handleCloseQuickGuide } = useSubmitFunction(async () => {
    setUserMetadataFromClient({ key: "quick_guide_seen", value: "true" })
      .then(() => {
        return mutateQuickGuideSeen();
      })
      .catch(console.error);
    setShowQuickGuide(false);
  });

  useEffect(() => {
    if (!quickGuideSeen && !isQuickGuideSeenError && !isQuickGuideSeenLoading) {
      // Quick guide has never been shown, lets show it.
      setShowQuickGuide(true);
    }
  }, [isQuickGuideSeenError, isQuickGuideSeenLoading, quickGuideSeen]);

  useEffect(() => {
    setGreeting(getRandomGreetingForName(user.firstName));
  }, [user]);

  const setInputbarMention = useCallback(
    (agent: LightAgentConfigurationType) => {
      setSelectedAssistant({
        configurationId: agent.sId,
      });
      setAnimate(true);
    },
    [setSelectedAssistant, setAnimate]
  );

  const handleAssistantClick = useCallback(
    // on click, scroll to the input bar and set the selected assistant
    async (agent: LightAgentConfigurationType) => {
      const scrollContainerElement = document.getElementById(
        "assistant-input-header"
      );

      if (!scrollContainerElement) {
        console.log("Unexpected: scrollContainerElement not found");
        return;
      }
      const scrollDistance = scrollContainerElement.getBoundingClientRect().top;

      // If the input bar is already in view, set the mention directly. We leave
      // a little margin, -2 instead of 0, since the autoscroll below can
      // sometimes scroll a bit over 0, to -0.3 or -0.5, in which case if there
      // is a clic on a visible assistant we still want this condition to
      // trigger
      if (scrollDistance > -2) {
        setInputbarMention(agent);
        return;
      }

      // Otherwise, scroll to the input bar and set the ref (mention will be set via intersection observer)
      scrollContainerElement.scrollIntoView({ behavior: "smooth" });

      assistantToMention.current = agent;
    },
    [setInputbarMention]
  );

  useEffect(() => {
    if (animate) {
      setTimeout(() => setAnimate(false), 500);
    }
  });

  useEffect(() => {
    const scrollContainerElement = document.getElementById(
      "assistant-input-header"
    );
    if (scrollContainerElement) {
      const observer = new IntersectionObserver(
        () => {
          if (assistantToMention.current) {
            setInputbarMention(assistantToMention.current);
            assistantToMention.current = null;
          }
        },
        { threshold: 0.8 }
      );
      observer.observe(scrollContainerElement);
    }
  }, [setAnimate, setInputbarMention]);

  return (
    <>
      <QuickStartGuide
        owner={owner}
        user={user}
        show={showQuickGuide}
        onClose={() => {
          void handleCloseQuickGuide();
        }}
      />
<<<<<<< HEAD
      {conversationHelperModal && helper && (
        <TryAssistantModal
          owner={owner}
          user={user}
          title="Getting @help"
          assistant={helper}
          openWithConversation={conversationHelperModal}
          onClose={() => setConversationHelperModal(null)}
        />
      )}
      <div className="flex h-full items-center px-6 pb-20">
        <div className="flex text-sm font-normal text-element-800">
          <Page.Vertical gap="md" align="left">
            {/* FEATURED AGENTS */}
            <Page.Vertical gap="lg" align="left">
              <div className="flex w-full flex-row gap-4">
                <div className="flex w-full flex-row justify-between">
                  <Page.SectionHeader title={greeting} />

                  <div className="flex-cols flex gap-2">
                    <div>
                      <Button
                        icon={QuestionMarkCircleIcon}
                        variant="tertiary"
                        label="Quick Start Guide"
                        size="xs"
                        onClick={() => {
                          setShowQuickGuide(true);
                        }}
                      />
                    </div>
                  </div>
                </div>
              </div>
              <div className="flex flex-col gap-8 sm:flex-row sm:gap-2">
                <div className="flex w-full flex-col gap-2">
                  {isBuilder && (
                    <>
                      <div className="text-base font-bold text-element-800">
                        Assistants
                      </div>
                      <Link href={`/w/${owner.sId}/builder/assistants`}>
                        <Button
                          variant="secondary"
                          icon={RobotSharedIcon}
                          size="xs"
                          label="Manage Assistants"
                        />
                      </Link>
                    </>
                  )}
                  <div
                    className={`grid grid-cols-2 items-start gap-4 py-2 ${
                      isBuilder ? "" : "sm:grid-cols-4"
                    }`}
                  >
                    {displayedAgents.map((agent) => {
                      const href = {
                        pathname: router.pathname,
                        query: {
                          ...router.query,
                          assistantDetails: agent.sId,
                        },
                      };

                      return (
                        <Link
                          href={href}
                          key={agent.sId}
                          shallow
                          className="cursor-pointer duration-300 hover:text-action-500 active:text-action-600"
                        >
                          <AssistantPreview
                            variant="item"
                            title={agent.name}
                            description={agent.description}
                            pictureUrl={agent.pictureUrl}
                            key={agent.sId}
                            subtitle={agent.lastAuthors?.join(", ") || ""}
                            actions={
                              <div className="s-flex s-justify-end">
                                <Button
                                  icon={ChatBubbleBottomCenterTextIcon}
                                  label="Chat"
                                  variant="tertiary"
                                  size="xs"
                                  onClick={(e) => {
                                    // Prevent click event from propagating to parent component.
                                    e.preventDefault();

                                    setSelectedAssistant({
                                      configurationId: agent.sId,
                                    });
                                    setAnimate(true);
                                  }}
                                />
                              </div>
                            }
                          />
                        </Link>
                      );
                    })}
                  </div>
                  <Button.List isWrapping={true}>
                    <div className="flex flex-wrap gap-2">
                      <Button
                        variant="tertiary"
                        icon={ChatBubbleBottomCenterTextIcon}
                        label={"@help, what can I use the assistants for?"}
                        size="xs"
                        hasMagnifying={false}
                        onClick={async () => {
                          await handleOpenHelpConversation(
                            "@help, what can I use the assistants for?"
                          );
                        }}
                      />
                      <Button
                        variant="tertiary"
                        icon={ChatBubbleBottomCenterTextIcon}
                        label={"@help, what are the limitations of assistants?"}
                        size="xs"
                        hasMagnifying={false}
                        onClick={async () => {
                          await handleOpenHelpConversation(
                            "@help, what are the limitations of assistants?"
                          );
                        }}
                      />
                    </div>
                  </Button.List>
                </div>
                {isBuilder && (
                  <div className="flex w-full flex-col gap-2">
                    <div className="text-base font-bold text-element-800">
                      Data Sources
                    </div>
                    <div className="flex flex-wrap gap-2">
                      <Link
                        href={`/w/${owner.sId}/builder/data-sources/managed`}
                      >
                        <Button
                          variant="secondary"
                          icon={CloudArrowLeftRightIcon}
                          size="xs"
                          label="Manage Connections"
                        />
                      </Link>
                      <Link
                        href={`/w/${owner.sId}/builder/data-sources/static`}
                      >
                        <Button
                          variant="secondary"
                          icon={FolderOpenIcon}
                          size="xs"
                          label={"Manage Folders"}
                        />
                      </Link>
                    </div>
                    <div className="flex flex-wrap gap-2 py-2">
                      <Link
                        href={`/w/${owner.sId}/builder/data-sources/managed`}
                        className="flex flex-wrap gap-2 py-2"
                      >
                        <Avatar
                          size="md"
                          visual="https://dust.tt/static/systemavatar/drive_avatar_full.png"
                        />
                        <Avatar
                          size="md"
                          visual="https://dust.tt/static/systemavatar/notion_avatar_full.png"
                        />
                        <Avatar
                          size="md"
                          visual="https://dust.tt/static/systemavatar/slack_avatar_full.png"
                        />
                        <Avatar
                          size="md"
                          visual="https://dust.tt/static/systemavatar/github_avatar_full.png"
                        />
                        <Avatar
                          size="md"
                          visual="https://dust.tt/static/systemavatar/intercom_avatar_full.png"
                        />
                      </Link>
                    </div>
                    <div className="py-0.5 text-xs font-normal text-element-700">
                      Manage access to your company’s knowledge and data through
                      connections (to GDrive, Notion,...) and uploads (Folder).
                    </div>
                    <Button.List isWrapping={true}>
                      <div className="flex flex-wrap gap-2">
                        <Button
                          variant="tertiary"
                          icon={ChatBubbleBottomCenterTextIcon}
                          label={"@help, tell me about Data Sources"}
                          size="xs"
                          hasMagnifying={false}
                          onClick={async () => {
                            await handleOpenHelpConversation(
                              "@help, tell me about Data Sources"
                            );
                          }}
                        />
                      </div>
                    </Button.List>
                  </div>
                )}
              </div>
            </Page.Vertical>
          </Page.Vertical>
=======
      <div
        id="assistant-new-page"
        className="flex min-h-full flex-col items-center pb-10 text-sm font-normal text-element-800"
      >
        {/* Assistant input bar container*/}
        <div
          id="assistant-input-container"
          className="z-10 flex min-h-[50vh] w-full flex-col items-center justify-center"
        >
          <div
            id="assistant-input-header"
            className="mb-2 flex h-fit w-full flex-col justify-between px-4 py-2"
          >
            <Page.SectionHeader title={greeting} />
            <Page.SectionHeader title="Start a conversation" />
          </div>
          <div
            id="assistant-input-bar"
            className="flex h-fit w-full items-center justify-center text-base"
          >
            <AssistantInputBar
              owner={owner}
              onSubmit={handleMessageSubmit}
              conversationId={null}
              hideQuickActions={false}
              disableAutoFocus={false}
            />
          </div>
        </div>

        {/* Assistants browse section */}
        <div
          id="assistants-lists-container"
          className={classNames(
            "duration-400 flex h-full w-full flex-col gap-3 pt-9 transition-opacity",
            isInitialAgentConfigurationsLoading ? "opacity-0" : "opacity-100"
          )}
        >
          <div id="assistants-list-header" className="px-4">
            <Page.SectionHeader title="Chat with..." />
          </div>
          <AssistantBrowser
            owner={owner}
            agents={displayedAgentConfigurations}
            loadingStatus={
              isInitialAgentConfigurationsLoading
                ? "loading"
                : isAgentConfigurationsWithAuthorsLoading
                ? "partial"
                : "finished"
            }
            handleAssistantClick={handleAssistantClick}
          />
>>>>>>> b078afe9
        </div>
      </div>

      {/* Quick start guide CTA */}
      <div
        id="quick-start-guide-button"
        className="fixed right-6 top-2 z-50 lg:bottom-6 lg:right-6 lg:top-auto"
      >
        <Button
          icon={HeartAltIcon}
          labelVisible={false}
          label="Quick Start Guide"
          onClick={() => setShowQuickGuide(true)}
          size="md"
          variant="primary"
          hasMagnifying={true}
          disabledTooltip={true}
          className="!border-emerald-600 !bg-brand"
        />
      </div>

      <ReachedLimitPopup
        isOpened={planLimitReached}
        onClose={() => setPlanLimitReached(false)}
        subscription={subscription}
        owner={owner}
        code="message_limit"
      />
    </>
  );
}

AssistantNew.getLayout = (
  page: ReactElement,
  pageProps: ConversationLayoutProps
) => {
  return <ConversationLayout pageProps={pageProps}>{page}</ConversationLayout>;
};<|MERGE_RESOLUTION|>--- conflicted
+++ resolved
@@ -253,219 +253,7 @@
           void handleCloseQuickGuide();
         }}
       />
-<<<<<<< HEAD
-      {conversationHelperModal && helper && (
-        <TryAssistantModal
-          owner={owner}
-          user={user}
-          title="Getting @help"
-          assistant={helper}
-          openWithConversation={conversationHelperModal}
-          onClose={() => setConversationHelperModal(null)}
-        />
-      )}
-      <div className="flex h-full items-center px-6 pb-20">
-        <div className="flex text-sm font-normal text-element-800">
-          <Page.Vertical gap="md" align="left">
-            {/* FEATURED AGENTS */}
-            <Page.Vertical gap="lg" align="left">
-              <div className="flex w-full flex-row gap-4">
-                <div className="flex w-full flex-row justify-between">
-                  <Page.SectionHeader title={greeting} />
-
-                  <div className="flex-cols flex gap-2">
-                    <div>
-                      <Button
-                        icon={QuestionMarkCircleIcon}
-                        variant="tertiary"
-                        label="Quick Start Guide"
-                        size="xs"
-                        onClick={() => {
-                          setShowQuickGuide(true);
-                        }}
-                      />
-                    </div>
-                  </div>
-                </div>
-              </div>
-              <div className="flex flex-col gap-8 sm:flex-row sm:gap-2">
-                <div className="flex w-full flex-col gap-2">
-                  {isBuilder && (
-                    <>
-                      <div className="text-base font-bold text-element-800">
-                        Assistants
-                      </div>
-                      <Link href={`/w/${owner.sId}/builder/assistants`}>
-                        <Button
-                          variant="secondary"
-                          icon={RobotSharedIcon}
-                          size="xs"
-                          label="Manage Assistants"
-                        />
-                      </Link>
-                    </>
-                  )}
-                  <div
-                    className={`grid grid-cols-2 items-start gap-4 py-2 ${
-                      isBuilder ? "" : "sm:grid-cols-4"
-                    }`}
-                  >
-                    {displayedAgents.map((agent) => {
-                      const href = {
-                        pathname: router.pathname,
-                        query: {
-                          ...router.query,
-                          assistantDetails: agent.sId,
-                        },
-                      };
-
-                      return (
-                        <Link
-                          href={href}
-                          key={agent.sId}
-                          shallow
-                          className="cursor-pointer duration-300 hover:text-action-500 active:text-action-600"
-                        >
-                          <AssistantPreview
-                            variant="item"
-                            title={agent.name}
-                            description={agent.description}
-                            pictureUrl={agent.pictureUrl}
-                            key={agent.sId}
-                            subtitle={agent.lastAuthors?.join(", ") || ""}
-                            actions={
-                              <div className="s-flex s-justify-end">
-                                <Button
-                                  icon={ChatBubbleBottomCenterTextIcon}
-                                  label="Chat"
-                                  variant="tertiary"
-                                  size="xs"
-                                  onClick={(e) => {
-                                    // Prevent click event from propagating to parent component.
-                                    e.preventDefault();
-
-                                    setSelectedAssistant({
-                                      configurationId: agent.sId,
-                                    });
-                                    setAnimate(true);
-                                  }}
-                                />
-                              </div>
-                            }
-                          />
-                        </Link>
-                      );
-                    })}
-                  </div>
-                  <Button.List isWrapping={true}>
-                    <div className="flex flex-wrap gap-2">
-                      <Button
-                        variant="tertiary"
-                        icon={ChatBubbleBottomCenterTextIcon}
-                        label={"@help, what can I use the assistants for?"}
-                        size="xs"
-                        hasMagnifying={false}
-                        onClick={async () => {
-                          await handleOpenHelpConversation(
-                            "@help, what can I use the assistants for?"
-                          );
-                        }}
-                      />
-                      <Button
-                        variant="tertiary"
-                        icon={ChatBubbleBottomCenterTextIcon}
-                        label={"@help, what are the limitations of assistants?"}
-                        size="xs"
-                        hasMagnifying={false}
-                        onClick={async () => {
-                          await handleOpenHelpConversation(
-                            "@help, what are the limitations of assistants?"
-                          );
-                        }}
-                      />
-                    </div>
-                  </Button.List>
-                </div>
-                {isBuilder && (
-                  <div className="flex w-full flex-col gap-2">
-                    <div className="text-base font-bold text-element-800">
-                      Data Sources
-                    </div>
-                    <div className="flex flex-wrap gap-2">
-                      <Link
-                        href={`/w/${owner.sId}/builder/data-sources/managed`}
-                      >
-                        <Button
-                          variant="secondary"
-                          icon={CloudArrowLeftRightIcon}
-                          size="xs"
-                          label="Manage Connections"
-                        />
-                      </Link>
-                      <Link
-                        href={`/w/${owner.sId}/builder/data-sources/static`}
-                      >
-                        <Button
-                          variant="secondary"
-                          icon={FolderOpenIcon}
-                          size="xs"
-                          label={"Manage Folders"}
-                        />
-                      </Link>
-                    </div>
-                    <div className="flex flex-wrap gap-2 py-2">
-                      <Link
-                        href={`/w/${owner.sId}/builder/data-sources/managed`}
-                        className="flex flex-wrap gap-2 py-2"
-                      >
-                        <Avatar
-                          size="md"
-                          visual="https://dust.tt/static/systemavatar/drive_avatar_full.png"
-                        />
-                        <Avatar
-                          size="md"
-                          visual="https://dust.tt/static/systemavatar/notion_avatar_full.png"
-                        />
-                        <Avatar
-                          size="md"
-                          visual="https://dust.tt/static/systemavatar/slack_avatar_full.png"
-                        />
-                        <Avatar
-                          size="md"
-                          visual="https://dust.tt/static/systemavatar/github_avatar_full.png"
-                        />
-                        <Avatar
-                          size="md"
-                          visual="https://dust.tt/static/systemavatar/intercom_avatar_full.png"
-                        />
-                      </Link>
-                    </div>
-                    <div className="py-0.5 text-xs font-normal text-element-700">
-                      Manage access to your company’s knowledge and data through
-                      connections (to GDrive, Notion,...) and uploads (Folder).
-                    </div>
-                    <Button.List isWrapping={true}>
-                      <div className="flex flex-wrap gap-2">
-                        <Button
-                          variant="tertiary"
-                          icon={ChatBubbleBottomCenterTextIcon}
-                          label={"@help, tell me about Data Sources"}
-                          size="xs"
-                          hasMagnifying={false}
-                          onClick={async () => {
-                            await handleOpenHelpConversation(
-                              "@help, tell me about Data Sources"
-                            );
-                          }}
-                        />
-                      </div>
-                    </Button.List>
-                  </div>
-                )}
-              </div>
-            </Page.Vertical>
-          </Page.Vertical>
-=======
+
       <div
         id="assistant-new-page"
         className="flex min-h-full flex-col items-center pb-10 text-sm font-normal text-element-800"
@@ -519,7 +307,6 @@
             }
             handleAssistantClick={handleAssistantClick}
           />
->>>>>>> b078afe9
         </div>
       </div>
 
