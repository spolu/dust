--- conflicted
+++ resolved
@@ -681,16 +681,6 @@
                     src="/static/labs/transcripts/gong.jpeg"
                     style={{ maxHeight: "35px" }}
                   />
-<<<<<<< HEAD
-                </Page.Layout>
-              ) : (
-                <>
-                  <Page.P>
-                    Connect to Google so Dust can access your meeting
-                    transcripts.
-                  </Page.P>
-                  <div>
-=======
                 </div>
                 {featureFlags.includes("labs_transcripts_modjo") && (
                   <div
@@ -714,7 +704,6 @@
               <Page.Layout direction="vertical">
                 {transcriptsConfigurationState.isGDriveConnected ? (
                   <Page.Layout direction="horizontal">
->>>>>>> 47227729
                     <Button
                       label="Google connected"
                       size="sm"
