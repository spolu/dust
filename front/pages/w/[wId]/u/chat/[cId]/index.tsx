import { ChevronDownIcon, ChevronRightIcon } from "@heroicons/react/20/solid";
import {
  ArrowRightCircleIcon,
  CheckCircleIcon,
  ClockIcon,
  DocumentDuplicateIcon,
} from "@heroicons/react/24/outline";
import { UserCircleIcon } from "@heroicons/react/24/solid";
import { GetServerSideProps, InferGetServerSidePropsType } from "next";
import Link from "next/link";
import { useRouter } from "next/router";
import { useEffect, useRef, useState } from "react";
import TextareaAutosize from "react-textarea-autosize";

import AppLayout from "@app/components/AppLayout";
import { PulseLogo } from "@app/components/Logo";
import { Spinner } from "@app/components/Spinner";
import TimeRangePicker, {
  ChatTimeRange,
  defaultTimeRange,
} from "@app/components/use/ChatTimeRangePicker";
import MainTab from "@app/components/use/MainTab";
import {
  cloneBaseConfig,
  DustProdActionRegistry,
} from "@app/lib/actions_registry";
import { getChatSession } from "@app/lib/api/chat";
import {
  Authenticator,
  getSession,
  getUserFromSession,
  prodAPICredentialsForOwner,
} from "@app/lib/auth";
import { ConnectorProvider } from "@app/lib/connectors_api";
import {
  DustAPI,
  DustAPICredentials,
  runActionStreamed,
} from "@app/lib/dust_api";
import { useChatSessions } from "@app/lib/swr";
import { classNames } from "@app/lib/utils";
import { timeAgoFrom } from "@app/lib/utils";
import { ChatMessageType, ChatRetrievedDocumentType } from "@app/types/chat";
import { UserType, WorkspaceType } from "@app/types/user";

const { GA_TRACKING_ID = "" } = process.env;

const PROVIDER_LOGO_PATH: { [provider: string]: string } = {
  notion: "/static/notion_32x32.png",
  slack: "/static/slack_32x32.png",
  google_drive: "/static/google_drive_32x32.png",
  github: "/static/github_black_32x32.png",
};

type DataSource = {
  name: string;
  description?: string;
  provider: ConnectorProvider | "none";
  selected: boolean;
};

export const getServerSideProps: GetServerSideProps<{
  user: UserType | null;
  owner: WorkspaceType;
  workspaceDataSources: DataSource[];
  prodCredentials: DustAPICredentials;
  chatSession: {
    sId: string;
    title: string | null;
    messages: ChatMessageType[];
    readOnly: boolean;
  };
  gaTrackingId: string;
}> = async (context) => {
  const session = await getSession(context.req, context.res);
  const user = await getUserFromSession(session);
  const auth = await Authenticator.fromSession(
    session,
    context.params?.wId as string
  );

  const owner = auth.workspace();
  if (!owner || !auth.isUser()) {
    return {
      notFound: true,
    };
  }

  const prodCredentials = await prodAPICredentialsForOwner(owner);
  const prodAPI = new DustAPI(prodCredentials);

  const dsRes = await prodAPI.getDataSources(prodAPI.workspaceId());
  if (dsRes.isErr()) {
    return {
      notFound: true,
    };
  }

  const dataSources: DataSource[] = dsRes.value.map((ds) => {
    return {
      name: ds.name,
      description: ds.description,
      provider: ds.connectorProvider || "none",
      selected: ds.connectorProvider ? true : false,
    };
  });

  // Select Data Sources if none are managed.
  if (!dataSources.some((ds) => ds.provider !== "none")) {
    for (const ds of dataSources) {
      ds.selected = true;
    }
  }

  // Manged first, then alphabetically
  dataSources.sort((a, b) => {
    if (a.provider === "none") {
      return b.provider === "none" ? 0 : 1;
    }
    if (b.provider === "none") {
      return -1;
    }
    if (a.provider < b.provider) {
      return -1;
    } else {
      return 1;
    }
  });

  const cId = context.params?.cId as string;
  const chatSession = await getChatSession(owner, cId);

  if (!chatSession) {
    return {
      props: {
        user,
        owner,
        workspaceDataSources: dataSources,
        prodCredentials,
        chatSession: {
          sId: cId,
          title: null,
          messages: [],
          readOnly: false,
        },
        gaTrackingId: GA_TRACKING_ID,
      },
    };
  } else {
    return {
      props: {
        user,
        owner,
        workspaceDataSources: dataSources,
        prodCredentials,
        chatSession: {
          sId: cId,
          title: chatSession.title || null,
          messages: chatSession.messages,
          readOnly: user?.id !== chatSession.userId,
        },
        gaTrackingId: GA_TRACKING_ID,
      },
    };
  }
};

const providerFromDocument = (document: ChatRetrievedDocumentType) => {
  let provider = "none";
  switch (document.dataSourceId) {
    case "managed-slack":
      provider = "slack";
      break;
    case "managed-notion":
      provider = "notion";
      break;
    case "managed-google_drive":
      provider = "google_drive";
      break;
    case "managed-github":
      provider = "github";
      break;
  }
  return provider;
};

const titleFromDocument = (document: ChatRetrievedDocumentType) => {
  let title = document.documentId;
  // Try to look for a title tag.
  for (const tag of document.tags) {
    if (tag.startsWith("title:")) {
      title = tag.substring("title:".length);
    }
  }

  switch (document.dataSourceId) {
    case "managed-slack":
      for (const tag of document.tags) {
        if (tag.startsWith("channelName:")) {
          title = "#" + tag.substring("channelName:".length);
        }
      }
      break;
  }
  return title;
};

export function DocumentView({
  document,
}: {
  document: ChatRetrievedDocumentType;
}) {
  const [expandedChunkId, setExpandedChunkId] = useState<number | null>(null);
  const [chunkExpanded, setChunkExpanded] = useState(false);

  const provider = providerFromDocument(document);

  return (
    <div className="flex flex-col">
      <div className="flex flex-row items-center text-xs">
        <div
          className={classNames(
            "flex flex-initial select-none rounded-md bg-gray-100 px-1 py-0.5",
            document.chunks.length > 0 ? "cursor-pointer" : "",
            chunkExpanded
              ? "bg-gray-300"
              : document.chunks.length > 0
              ? "hover:bg-gray-200"
              : ""
          )}
          onClick={() => {
            if (document.chunks.length > 0) {
              setChunkExpanded(!chunkExpanded);
            }
          }}
        >
          {document.score.toFixed(2)}
        </div>
        <div className="ml-2 flex flex-initial">
          <div className={classNames("mr-1 flex h-4 w-4")}>
            {provider !== "none" ? (
              <img src={PROVIDER_LOGO_PATH[provider]}></img>
            ) : (
              <DocumentDuplicateIcon className="h-4 w-4 text-slate-500" />
            )}
          </div>
        </div>
        <div className="flex flex-initial">
          <a
            href={document.sourceUrl}
            target={"_blank"}
            className="block w-32 truncate text-gray-600 sm:w-fit"
          >
            {titleFromDocument(document)}
          </a>
          <span className="ml-1 text-gray-400">
            {document.timestamp.split(" ")[0]}
          </span>
        </div>
      </div>
      {chunkExpanded && (
        <div className="my-2 flex flex-col space-y-2">
          {document.chunks.map((chunk, i) => (
            <div key={i} className="flex flex-initial">
              <div
                className="ml-10 border-l-4 border-slate-400"
                onClick={() => {
                  expandedChunkId == i
                    ? setExpandedChunkId(null)
                    : setExpandedChunkId(i);
                }}
              >
                <p
                  className={classNames(
                    "cursor-pointer pl-2 text-xs italic text-gray-500",
                    expandedChunkId === i ? "" : "line-clamp-2"
                  )}
                >
                  {chunk.text}
                </p>
              </div>
            </div>
          ))}
        </div>
      )}
    </div>
  );
}

export function RetrievalsView({
  message,
  isLatest,
}: {
  message: ChatMessageType;
  isLatest: boolean;
}) {
  const [summary, setSummary] = useState<{
    [data_source_id: string]: { count: number; provider: string };
  }>({});
  const [expanded, setExpanded] = useState<boolean>(false);

  useEffect(() => {
    if (
      message.content &&
      message.content.retrievals &&
      message.content.retrievals.length > 0
    ) {
      const summary = {} as {
        [key: string]: { count: number; provider: string };
      };
      message.content.retrievals.forEach((r: any) => {
        const provider = providerFromDocument(r);
        if (r.dataSourceId in summary) {
          summary[r.dataSourceId].count += 1;
        } else {
          summary[r.dataSourceId] = {
            provider,
            count: 1,
          };
        }
      });
      setSummary(summary);
    }
  }, [message.content && message.content.retrievals]);

  return !(
    message.content &&
    message.content.retrievals &&
    message.content.retrievals.length === 0
  ) ? (
    <div className="ml-10 flex flex-col">
      <div className="flex flex-row items-center">
        <div
          className={classNames(
            "flex flex-initial flex-row items-center space-x-2",
            "rounded px-2 py-1",
            "text-xs font-bold text-gray-700",
            isLatest ? "bg-orange-100" : "bg-gray-100"
          )}
        >
          {message.content &&
            message.content.retrievals &&
            message.content.retrievals.length > 0 && (
              <>
                <div className="flex flex-initial">Retrieved</div>
                {Object.keys(summary).map((k) => {
                  return (
                    <div
                      key={k}
                      className="flex flex-initial flex-row items-center"
                    >
                      <div className={classNames("mr-1 flex h-4 w-4")}>
                        {summary[k].provider !== "none" ? (
                          <img
                            src={PROVIDER_LOGO_PATH[summary[k].provider]}
                          ></img>
                        ) : (
                          <DocumentDuplicateIcon className="h-4 w-4 text-slate-500" />
                        )}
                      </div>
                      <div className="flex-initial text-gray-700">
                        {summary[k].count}
                      </div>
                    </div>
                  );
                })}
                <div className="flex flex-initial">
                  {expanded ? (
                    <ChevronDownIcon
                      className="h-4 w-4 cursor-pointer"
                      onClick={() => {
                        setExpanded(false);
                      }}
                    />
                  ) : (
                    <ChevronRightIcon
                      className="h-4 w-4 cursor-pointer"
                      onClick={() => {
                        setExpanded(true);
                      }}
                    />
                  )}
                </div>
              </>
            )}
          {!(message.content && message.content.retrievals) && (
            <div className="">Loading...</div>
          )}
        </div>
      </div>
      {expanded && message.content && message.content.retrievals && (
        <div className="ml-4 mt-2 flex flex-col space-y-1">
          {message.content.retrievals.map((r: any, i: number) => {
            return <DocumentView document={r} key={i} />;
          })}
        </div>
      )}
    </div>
  ) : null;
}

function formatMessageWithLinks(message: string) {
  /* Format message by replacing markdown links with <Link/> elements*/
  const linkRegex = /\[(.*?)\]\((.*?)\)/g;
  const matches = message.matchAll(linkRegex);
  let lastIndex = 0;
  const elements = [];
  for (const match of matches) {
    const [fullMatch, text, url] = match;
    elements.push(message.slice(lastIndex, match.index));
    elements.push(
      <Link href={url} key={fullMatch}>
        <span className="text-blue-600 hover:underline">{text}</span>
      </Link>
    );
    lastIndex =
      match.index !== undefined ? match.index + fullMatch.length : lastIndex;
  }
  elements.push(message.slice(lastIndex));
  return (
    <span>
      {elements.map((e, i) => {
        return <span key={i}>{e}</span>;
      })}
    </span>
  );
}

export function MessageView({
  user,
  message,
  loading,
  isLatestRetrieval,
  readOnly,
}: {
  user: UserType | null;
  message: ChatMessageType;
  loading: boolean;
  isLatestRetrieval: boolean;
  readOnly: boolean;
}) {
  if (message.role === "assistant" && message.function_call !== undefined)
    return <></>;
  return (
    <div className="">
      {message.role === "function" && message.name === "retrieve_documents" ? (
        <div className="flex flex-row">
          <RetrievalsView message={message} isLatest={isLatestRetrieval} />
        </div>
      ) : (
        <div className="my-2 flex flex-row items-start">
          <div
            className={classNames(
              "min-w-6 flex h-8 w-8 flex-initial rounded-md",
              "bg-gray-50"
            )}
          >
            {message.role === "assistant" ? (
              <div className="flex scale-50 pl-2">
                <PulseLogo animated={loading}></PulseLogo>
              </div>
            ) : (
              <div className="flex">
                {!readOnly && user?.image ? (
                  <img
                    className="h-8 w-8 rounded-md"
                    src={user?.image}
                    alt=""
                  />
                ) : (
                  <UserCircleIcon className="mx-1 my-1 h-6 w-6 text-gray-300"></UserCircleIcon>
                )}
              </div>
            )}
          </div>
          <div
            className={classNames(
              "ml-2 mt-1 flex flex-1 flex-col whitespace-pre-wrap",
              message.role === "user" ? "italic text-gray-500" : "text-gray-700"
            )}
          >
            {formatMessageWithLinks(message.message || "")}
          </div>
        </div>
      )}
    </div>
  );
}

function ChatHistory({ owner }: { owner: WorkspaceType }) {
  const router = useRouter();

  const [limit] = useState(10);

  const { sessions } = useChatSessions(owner, limit, 0);

  return (
    <div className="flex w-full flex-col">
      {sessions && sessions.length > 0 && (
        <>
          <div className="mx-auto flex flex-row items-center py-8 font-bold italic">
            Recent Chats
          </div>
          <div className="flex w-full flex-col space-y-2">
            {sessions.map((s, i) => {
              return (
                <div
                  key={i}
                  className="flex w-full cursor-pointer flex-col rounded-md border px-2 py-2 hover:bg-gray-50"
                  onClick={() => {
                    void router.push(`/w/${owner.sId}/u/chat/${s.sId}`);
                  }}
                >
                  <div className="flex flex-row items-center">
                    <div className="flex flex-1">{s.title}</div>
                    <div className="min-w-16 flex flex-initial">
                      <span className="ml-2 text-xs italic text-gray-400">
                        {timeAgoFrom(s.created)} ago
                      </span>
                    </div>
                  </div>
                </div>
              );
            })}
          </div>
        </>
      )}
    </div>
  );
}

const COMMANDS: { cmd: string; description: string }[] = [
  {
    cmd: "/new",
    description: "Start a new conversation",
  },
  {
    cmd: "/follow-up",
    description:
      "Forces the assistant to answer *whithout* querying the data sources",
  },
  {
    cmd: "/retrieve",
    description:
      "Forces the assistant to query the data sources before answering",
  },
];

export default function AppChat({
  user,
  owner,
  workspaceDataSources,
  prodCredentials,
  chatSession,
  gaTrackingId,
}: InferGetServerSidePropsType<typeof getServerSideProps>) {
  const router = useRouter();

  const [isMac, setIsMac] = useState<boolean>(false);

  useEffect(() => {
    setIsMac(
      typeof window !== "undefined"
        ? navigator.userAgent.toUpperCase().indexOf("MAC") >= 0
        : false
    );
  }, []);

  const prodAPI = new DustAPI(prodCredentials);

  const [title, setTitle] = useState<string>(chatSession.title || "Chat");
  const [messages, setMessages] = useState<ChatMessageType[]>(
    chatSession.messages || []
  );
  const [titleState, setTitleState] = useState<
    "new" | "writing" | "saving" | "saved"
  >(chatSession.title ? "saved" : "new");

  useEffect(() => {
    setTitle(chatSession.title || "Chat");
    setMessages(chatSession.messages || []);
    setTitleState(chatSession.title ? "saved" : "new");
    inputRef.current?.focus();
  }, [chatSession]);

  const [dataSources, setDataSources] = useState(workspaceDataSources);
  const [selectedTimeRange, setSelectedTimeRange] =
    useState<ChatTimeRange>(defaultTimeRange);
  const [input, setInput] = useState("");
  const [loading, setLoading] = useState(false);
  const [response, setResponse] = useState<ChatMessageType | null>(null);
  const [commands, setCommands] = useState<
    { cmd: string; description: string }[]
  >([]);
  const [commandsSelect, setCommandsSelect] = useState<number>(0);

  const scrollRef = useRef<HTMLDivElement>(null);
  const inputRef = useRef<HTMLTextAreaElement>(null);

  useEffect(() => {
    if (scrollRef.current) {
      scrollRef.current.scrollTop = scrollRef.current.scrollHeight;
    }
  }, [messages, response]);

  const handleInputUpdate = (input: string) => {
    setInput(input);
    if (input.startsWith("/") && input.split(" ").length === 1) {
      setCommands(COMMANDS.filter((c) => c.cmd.startsWith(input)));
      setCommandsSelect(0);
    } else {
      setCommands([]);
      setCommandsSelect(0);
    }
  };

  const handleSelectCommand = () => {
    if (commandsSelect >= 0 && commandsSelect < commands.length) {
      if (commands[commandsSelect].cmd === "/new") {
        if (loading) {
          return;
        }
        setCommands([]);
        setCommandsSelect(0);
        return handleNew();
      }
      setInput(commands[commandsSelect].cmd + " ");
      setCommands([]);
      setCommandsSelect(0);
      inputRef.current?.focus();
    }
  };

  const handleSwitchDataSourceSelection = (name: string) => {
    const newSelection = dataSources.map((ds) => {
      if (ds.name === name) {
        return {
          ...ds,
          selected: !ds.selected,
        };
      } else {
        return ds;
      }
    });
    setDataSources(newSelection);
  };

  const handleTimeRangeChange = (timeRange: ChatTimeRange) => {
    setSelectedTimeRange(timeRange);
  };

  const handleNew = async () => {
    // Redirect to new chat session.
    setInput("");
    void router.push(`/w/${owner.sId}/u/chat`);
  };

  const updateTitle = async (title: string, messages: ChatMessageType[]) => {
    const m = messages.filter(
      (m) => m.role === "user" || m.role === "assistant"
    );

    const config = cloneBaseConfig(DustProdActionRegistry["chat-title"].config);

    const context = {
      user: {
        username: user?.username,
        full_name: user?.name,
      },
      workspace: owner.name,
      date_today: new Date().toISOString().split("T")[0],
    };

    const res = await runActionStreamed(owner, "chat-title", config, [
      { messages: m, context },
    ]);
    if (res.isErr()) {
      return title;
    }

    const { eventStream } = res.value;

    for await (const event of eventStream) {
      if (event.type === "block_execution") {
        const e = event.content.execution[0][0];
        if (event.content.block_name === "OUTPUT") {
          if (!e.error) {
            title = e.value.title;
          }
        }
      }
    }

    setTitle(title);
    return title;
  };

  const storeChatSession = async (
    title: string,
    messages: ChatMessageType[]
  ) => {
    const res = await fetch(
      `/api/w/${owner.sId}/use/chats/${chatSession.sId}`,
      {
        method: "POST",
        headers: {
          "Content-Type": "application/json",
        },
        body: JSON.stringify({
          title,
          messages,
        }),
      }
    );
    if (res.ok) {
      return true;
    } else {
      const data = await res.json();
      window.alert(`Error saving chat: ${data.error.message}`);
      return false;
    }
  };

  const runChatRetrieval = async (m: ChatMessageType[], query: string) => {
    const config = cloneBaseConfig(
      DustProdActionRegistry["chat-retrieval"].config
    );
    config.DATASOURCE.data_sources = dataSources
      .filter((ds) => ds.selected)
      .map((ds) => {
        return {
          workspace_id: prodAPI.workspaceId(),
          data_source_id: ds.name,
        };
      });
    if (selectedTimeRange.id !== "all") {
      config.DATASOURCE.filter = {
        timestamp: { gt: Date.now() - selectedTimeRange.ms },
      };
    }
    const res = await runActionStreamed(owner, "chat-retrieval", config, [
      {
        messages: [{ role: "query", message: query }],
        userContext: {
          timeZone: Intl.DateTimeFormat().resolvedOptions().timeZone,
          localeString: navigator.language,
        },
      },
    ]);
    if (res.isErr()) throw new Error(res.error.message);

    const { eventStream } = res.value;
    for await (const event of eventStream) {
      if (event.type === "error") throw new Error(event.content.message);
      if (event.type === "block_execution") {
        const e = event.content.execution[0][0];
        if (event.content.block_name === "DATASOURCE" && e.error)
          throw new Error(e.error);
        if (event.content.block_name === "OUTPUT") {
          if (!e.error) {
            return {
              role: "function",
              name: "retrieve_documents",
              content: { retrievals: e.value.retrievals },
            } as ChatMessageType;
          } else
            throw new Error("Error in chat retrieval execution: " + e.error);
        }
      }
    }
    throw new Error("Error: no OUTPUT block streamed.");
  };

  const runChatAssistant = async (
    m: ChatMessageType[],
    retrievalMode: string
  ) => {
    const assistantMessage: ChatMessageType = {
      role: "assistant",
      message: "",
    };
    setResponse(assistantMessage);

    const config = cloneBaseConfig(
      DustProdActionRegistry["chat-assistant-wfn"].config
    );
    config.MODEL.function_call = retrievalMode;
    const context = {
      user: {
        username: user?.username,
        full_name: user?.name,
      },
      workspace: owner.name,
      date_today: new Date().toISOString().split("T")[0],
    };

    const res = await runActionStreamed(owner, "chat-assistant-wfn", config, [
      { messages: m, context },
    ]);
    if (res.isErr()) throw new Error(res.error.message);
    const { eventStream } = res.value;
    for await (const event of eventStream) {
      if (event.type === "tokens") {
        const message = assistantMessage.message + event.content.tokens.text;
        setResponse({ ...assistantMessage, message: message });
        assistantMessage.message = message;
      }
      if (event.type === "error") throw new Error(event.content.message);
      if (event.type === "block_execution") {
        const e = event.content.execution[0][0];
        if (event.content.block_name === "MODEL" && e.error) {
          throw new Error(e.error);
        }
        if (event.content.block_name === "OUTPUT") {
          if (!e.error) {
            return e.value;
          } else {
            throw new Error("Error in chat assistant execution: " + e.error);
          }
        }
      }
    }
  };
  const updateMessages = (
    messages: ChatMessageType[],
    userMessage: ChatMessageType
  ) => {
    messages.push(userMessage);
    setMessages(messages);
    setResponse(null);
  };

  function filterErrorMessages(m: ChatMessageType[]) {
    // remove last message if it's an error, and the previous messages until the
    // last user message, included
    if (m.length === 0 || m[m.length - 1].role !== "error") return;
    while (m.pop()?.role !== "user" && m.length > 0);
  }

  const handleSubmit = async () => {
    /* Document retrieval is handled by an openai function called
     * "retrieve_documents". This function is speced for the openai api in the
     * dust app "chat-assistant-wfn". By default, the chat model decides
     * whether to run the retrieval function or not. The user can override this
     * by prepending the message with "/retrieve" or "/follow-up" which will
     * either force or prevent the model from generating a function call. This
     * behaviour is stored in `retrievalMode`*/
    let retrievalMode = "auto";
    let processedInput = input;

    if (input.startsWith("/retrieve")) {
      retrievalMode = "retrieve_documents";
      processedInput = input.substring("/retrieve".length).trim();
    }
    if (input.startsWith("/follow-up")) {
      retrievalMode = "none";
      processedInput = input.substring("/follow-up".length).trim();
    }

    // clone messages add new message to the end
    const m = [...messages];
    // error messages and messages that caused them are removed from the conversation
    // to avoid the assistant to get confused. They are not persisted in the database,
    // since that happens only later on after successful run of the assistant.
    filterErrorMessages(m);
    const userMessage: ChatMessageType = {
      role: "user",
      message: processedInput,
    };
<<<<<<< HEAD

    updateMessages(m, userMessage);
=======
    m.push(userMessage);
    setMessages(m);
>>>>>>> 55b506e9
    setInput("");
    setLoading(true);

    try {
      const result = await runChatAssistant(m, retrievalMode);
      updateMessages(m, result);
      // has the model decided to run the retrieval function?
      if (result?.function_call !== undefined) {
        const functionCall = result.function_call;
        const query = JSON.parse(functionCall.arguments).query;
        if (functionCall.name !== "retrieve_documents") {
          throw new Error(
            "Unexpected or malformed function call by openai fns: " +
              JSON.stringify(functionCall)
          );
        }
        const retrievalResult = await runChatRetrieval(m, query);
        updateMessages(m, retrievalResult);
        const secondResult = await runChatAssistant(m, "none");
        updateMessages(m, secondResult);
      }
    } catch (e: any) {
      console.log("ERROR", e.message);
      updateMessages(m, {
        role: "error",
        message: e.message,
      } as ChatMessageType);
    }

    // Update title and save the conversation.
    void (async () => {
      setTitleState("writing");
      const t = await updateTitle(title, m);
      setTitleState("saving");
      const r = await storeChatSession(t, m);
      if (r) {
        setTitleState("saved");
      }
    })();
    setLoading(false);
  };

  return (
    <AppLayout user={user} owner={owner} gaTrackingId={gaTrackingId}>
      <div className="flex h-full flex-col">
        <div className="mt-2">
          <MainTab currentTab="Chat" owner={owner} />
        </div>

        {dataSources.length === 0 && (
          <div className="">
            <div className="mx-auto mt-8 max-w-2xl divide-y divide-gray-200 px-6">
              <div className="mt-16 flex flex-col items-center justify-center text-sm text-gray-500">
                <p>💬 Welcome to Chat!</p>
                <p className="mt-8 italic text-violet-700">
                  <span className="font-bold">Chat</span> is a conversational
                  agent with access on your team's knowledge base.
                </p>
                {owner.role === "admin" ? (
                  <p className="mt-8">
                    You need to set up at least one{" "}
                    <Link className="font-bold" href={`/w/${owner.sId}/ds`}>
                      Data Source
                    </Link>{" "}
                    to activate Chat on your workspace.
                  </p>
                ) : (
                  <p className="mt-8">
                    Contact the admin of your workspace to activate Chat for
                    your team.
                  </p>
                )}
              </div>
            </div>
          </div>
        )}

        {dataSources.length > 0 && (
          <>
            <div className="flex-1">
              <div
                className="h-full max-h-full grow-0 overflow-y-auto"
                ref={scrollRef}
              >
                <div className="max-h-0">
                  <div className="mx-auto max-w-4xl px-6 py-2">
                    {messages.length > 0 ? (
                      <div>
                        <div className="mx-auto my-4 flex max-w-xl flex-row items-center justify-center text-sm">
                          <span className="font-bold">{title}</span>
                          <span className="text-xs text-gray-600">
                            {titleState === "new" && (
                              <span className="ml-1 flex items-center rounded bg-gray-200 px-1 py-0.5 text-xs">
                                new
                              </span>
                            )}
                            {titleState === "writing" && (
                              <span className="ml-1 flex items-center rounded bg-gray-200 px-1 py-0.5">
                                writing...
                              </span>
                            )}
                            {titleState === "saving" && (
                              <span className="ml-1 flex items-center rounded bg-gray-200 px-1 py-0.5">
                                <ClockIcon className="mr-0.5 h-3 w-3"></ClockIcon>
                                saving
                              </span>
                            )}
                            {titleState === "saved" && (
                              <span className="ml-1 flex flex-row items-center rounded bg-gray-100 px-1 py-0.5">
                                <CheckCircleIcon className="mr-0.5 h-3 w-3"></CheckCircleIcon>
                                saved
                              </span>
                            )}
                          </span>
                        </div>
                        <div className="text-sm">
                          {messages.map((m, i) => {
                            return m.role === "error" ? (
                              <div key={i}>
                                <div className="my-2 ml-12 flex flex-col">
                                  <div className="flex-initial text-xs font-bold text-red-500">
                                    Oops! An error occured (and the team has
                                    been notified).
                                  </div>
                                  <div className="flex-initial text-xs text-gray-500">
                                    <ul className="list-inside list-disc">
                                      <li>
                                        You can continue the conversation, this
                                        error and your last message will be
                                        removed from the conversation
                                      </li>
                                      <li>
                                        Alternatively, restart a chat with the
                                        `/new` command or by clicking{" "}
                                        <Link
                                          href={`/w/${owner.sId}/u/chat`}
                                          className="text text-violet-500 hover:underline"
                                        >
                                          here
                                        </Link>
                                      </li>
                                      <li>
                                        Don't hesitate to reach out if the
                                        problem persists.
                                      </li>
                                    </ul>
                                  </div>
                                  <div className="ml-1 flex-initial border-l-4 border-gray-200 pl-1 text-xs italic text-gray-400">
                                    {m.message}
                                  </div>
                                </div>
                              </div>
                            ) : (
                              <div key={i}>
                                <MessageView
                                  user={user}
                                  message={m}
                                  loading={false}
                                  // isLatest={
                                  //   !response && i === messages.length - 1
                                  // }
                                  isLatestRetrieval={
                                    !(
                                      response &&
                                      response.name === "retrieve_documents"
                                    ) &&
                                    (() => {
                                      for (
                                        let j = messages.length - 1;
                                        j >= 0;
                                        j--
                                      ) {
                                        if (
                                          messages[j].name ===
                                          "retrieve_documents"
                                        ) {
                                          return i === j;
                                        }
                                      }
                                      return false;
                                    })()
                                  }
                                  readOnly={chatSession.readOnly}
                                />
                              </div>
                            );
                          })}
                          {response ? (
                            <div key={messages.length}>
                              <MessageView
                                user={user}
                                message={response}
                                loading={true}
                                // isLatest={true}
                                isLatestRetrieval={
                                  response.name === "retrieve_documents"
                                }
                                readOnly={chatSession.readOnly}
                              />
                            </div>
                          ) : null}
                        </div>
                      </div>
                    ) : (
                      <div className="mx-auto mt-8 flex max-w-xl flex-col items-center justify-center text-sm text-gray-500">
                        <p>💬 Welcome to Chat!</p>
                        <p className="mt-8">
                          👩🏼‍🔬 This is an early exploration of a conversational
                          assistant with context on your team's Slack & Notion.
                          For each interaction, semantically relevant chunks of
                          documents are retrieved and presented to Chat to help
                          it answer your queries.
                        </p>
                        <p className="mt-4">
                          📈 You should expect better performance on general,
                          qualitative, and thematic questions. Precise or
                          quantitative questions won't work as well.
                        </p>
                        <p className="mt-4">
                          🔗 You can presume the last few answers are in context
                          for your dialogue with Chat: don't hesitate to ask
                          follow-up questions. Only the latest documents
                          retrieved are visible to Chat. Context is limited so
                          don't be surprised if Chat moves on after a while.
                        </p>
                        <p className="mt-4">
                          🧞‍♂️ Please share feedback with us on what's working
                          well and what else you would like Chat to do via Slack
                          or email:{" "}
                          <a href="mailto:team@dust.tt" className="font-bold">
                            team@dust.tt
                          </a>
                        </p>
                        <div className="mt-8 w-full">
                          ⚙️ Available commands:
                          <div className="pt-2">
                            {COMMANDS.map((c, i) => {
                              return (
                                <div
                                  key={i}
                                  className={classNames("flex px-2 py-1")}
                                >
                                  <div className="flex w-24 flex-row">
                                    <div className="flex flex-initial flex-col">
                                      <div
                                        className={classNames(
                                          "flex flex-initial",
                                          "rounded bg-gray-200 px-2 py-0.5 text-xs font-bold text-slate-800"
                                        )}
                                      >
                                        {c.cmd}
                                      </div>
                                      <div className="flex flex-1"></div>
                                    </div>
                                    <div className="flex flex-1"></div>
                                  </div>
                                  <div className="ml-2 w-64 sm:w-max">
                                    {c.description}
                                  </div>
                                </div>
                              );
                            })}
                          </div>
                        </div>
                        <div className="w-full py-4">
                          <ChatHistory owner={owner} />
                        </div>
                      </div>
                    )}
                  </div>
                </div>
              </div>
            </div>
            {!chatSession.readOnly && (
              <div className="z-50 w-full flex-initial border bg-white text-sm">
                <div className="mx-auto mt-8 max-w-2xl px-6 xl:max-w-4xl xl:px-12">
                  <div className="mb-1 mt-2">
                    <div className="flex flex-row items-center">
                      <div className="-ml-14 mr-2 hidden rounded-lg bg-green-100 px-2 py-0.5 text-xs font-bold text-green-800 md:block">
                        alpha
                      </div>
                      <div className="flex flex-1 flex-row items-end">
                        {commands.length > 0 && (
                          <div className="absolute mb-12 pr-7">
                            <div className="flex flex-col rounded-sm border bg-white px-2 py-2">
                              {commands.map((c, i) => {
                                return (
                                  <div
                                    key={i}
                                    className={classNames(
                                      "flex cursor-pointer flex-row rounded-sm px-2 py-2",
                                      i === commandsSelect
                                        ? "bg-gray-100"
                                        : "bg-white"
                                    )}
                                    onMouseEnter={() => {
                                      setCommandsSelect(i);
                                    }}
                                    onClick={() => {
                                      void handleSelectCommand();
                                    }}
                                  >
                                    <div className="flex w-24 flex-row">
                                      <div
                                        className={classNames(
                                          "flex flex-initial",
                                          "rounded bg-gray-200 px-2 py-0.5 text-xs font-bold text-slate-800"
                                        )}
                                      >
                                        {c.cmd}
                                      </div>
                                      <div className="flex flex-1"></div>
                                    </div>
                                    <div className="ml-2 w-48 truncate pr-2 italic text-gray-500 sm:w-max">
                                      {c.description}
                                    </div>
                                  </div>
                                );
                              })}
                            </div>
                          </div>
                        )}
                        <TextareaAutosize
                          minRows={1}
                          placeholder={`Ask anything about \`${
                            owner.name
                          }\`, press ${isMac ? "⌘" : "ctrl"}+⏎ to submit`}
                          className={classNames(
                            "block w-full resize-none bg-slate-50 px-2 py-2 text-[13px] font-normal ring-0 focus:ring-0",
                            "rounded-sm",
                            "border",
                            "border-slate-200 focus:border-slate-300 focus:ring-0",
                            "placeholder-gray-400",
                            "pr-7"
                          )}
                          value={input}
                          onChange={(e) => {
                            handleInputUpdate(e.target.value);
                          }}
                          ref={inputRef}
                          onKeyDown={(e) => {
                            if (commands.length > 0) {
                              if (e.key === "ArrowUp") {
                                setCommandsSelect(
                                  commandsSelect > 0
                                    ? commandsSelect - 1
                                    : commandsSelect
                                );
                                e.preventDefault();
                              }
                              if (e.key === "ArrowDown") {
                                setCommandsSelect(
                                  commandsSelect < commands.length - 1
                                    ? commandsSelect + 1
                                    : commandsSelect
                                );
                                e.preventDefault();
                              }
                              if (e.key === "Enter") {
                                void handleSelectCommand();
                                e.preventDefault();
                              }
                            }
                            if (e.ctrlKey || e.metaKey) {
                              if (e.key === "Enter" && !loading) {
                                void handleSubmit();
                                e.preventDefault();
                              }
                            }
                          }}
                          autoFocus={true}
                        />
                        <div
                          className={classNames(
                            "-ml-7 mb-2 flex-initial pb-0.5 font-normal"
                          )}
                        >
                          {!loading ? (
                            <ArrowRightCircleIcon
                              className="h-5 w-5 cursor-pointer text-violet-500"
                              onClick={() => {
                                void handleSubmit();
                              }}
                            />
                          ) : (
                            <div className="mb-1 ml-1">
                              <Spinner />
                            </div>
                          )}
                        </div>
                      </div>
                    </div>
                  </div>
                  <div className="mb-4 flex flex-row flex-wrap items-center text-xs">
                    <div className="flex flex-initial text-gray-400">
                      Data Sources:
                    </div>
                    <div className="flex flex-row">
                      {dataSources.map((ds) => {
                        return (
                          <div
                            key={ds.name}
                            className="group ml-1 flex flex-initial"
                          >
                            <div
                              className={classNames(
                                "flex h-4 w-4 flex-initial cursor-pointer",
                                ds.provider !== "none" ? "mr-1" : "",
                                ds.selected ? "opacity-100" : "opacity-25"
                              )}
                              onClick={() => {
                                handleSwitchDataSourceSelection(ds.name);
                              }}
                            >
                              {ds.provider !== "none" ? (
                                <img
                                  src={PROVIDER_LOGO_PATH[ds.provider]}
                                ></img>
                              ) : (
                                <DocumentDuplicateIcon className="-ml-0.5 h-4 w-4 text-slate-500" />
                              )}
                            </div>
                            <div className="absolute bottom-16 hidden rounded border bg-white px-1 py-1 group-hover:block sm:bottom-10">
                              <span className="text-gray-600">
                                <span className="font-semibold">{ds.name}</span>
                                {ds.description ? ` ${ds.description}` : null}
                              </span>
                            </div>
                          </div>
                        );
                      })}
                    </div>
                    <div className="flex hidden flex-1 text-gray-400 sm:block"></div>
                    <div className="flex h-0 basis-full sm:hidden"></div>
                    <div className="mt-2 flex flex-row text-xs sm:mt-0">
                      <TimeRangePicker
                        timeRange={selectedTimeRange}
                        onTimeRangeUpdate={(tr) => handleTimeRangeChange(tr)}
                      />
                    </div>
                  </div>
                </div>
              </div>
            )}
          </>
        )}
      </div>
    </AppLayout>
  );
}<|MERGE_RESOLUTION|>--- conflicted
+++ resolved
@@ -867,13 +867,8 @@
       role: "user",
       message: processedInput,
     };
-<<<<<<< HEAD
 
     updateMessages(m, userMessage);
-=======
-    m.push(userMessage);
-    setMessages(m);
->>>>>>> 55b506e9
     setInput("");
     setLoading(true);
 
