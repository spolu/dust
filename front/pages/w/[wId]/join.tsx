import { GoogleLogo, Logo } from "@dust-tt/sparkle";
import type { LightWorkspaceType } from "@dust-tt/types";
import type { InferGetServerSidePropsType } from "next";
import { signIn } from "next-auth/react";

import { SignInButton } from "@app/components/Button";
import { A, H1, P, Strong } from "@app/components/home/contentComponents";
import OnboardingLayout from "@app/components/sparkle/OnboardingLayout";
import {
  getWorkspaceInfos,
  getWorkspaceVerifiedDomain,
} from "@app/lib/api/workspace";
<<<<<<< HEAD
import { makeGetServerSidePropsRequirementsWrapper } from "@app/lib/iam/session";
=======
import { withGetServerSidePropsRequirements } from "@app/lib/iam/session";
>>>>>>> 7bfbfe49

const { URL = "", GA_TRACKING_ID = "" } = process.env;

/**
 * 3 ways to end up here:
 *
 * Case 1: "email_invite"
 *   url = /w/[wId]/join?t=[token]
 *      -> you've been invited to a workspace by email from the member management page.
 *      -> we don't care if workspace has a verified domain with auto-join enabled.
 *
 * Case 2: "domain_conversation_link"
 *   url = /w/[wId]/join?cId=[conversationId]
 *      -> you're redirected to this page from trying to access a conversation if you're not logged in and the workspace has a verified domain.
 *      -> the workspace needs to have a verified domain with auto-join enabled. *
 *
 * Case 3: "join_workspace"
 *   url = /w/[wId]/join?wId=[workspaceId]
 *      -> you're redirected to this page from trying to join a workspace and the workspace has a verified domain.
 *      -> the workspace needs to have a verified domain with auto-join enabled. *
 */

type OnboardingType =
  | "email_invite"
  | "domain_conversation_link"
  | "domain_invite_link";

<<<<<<< HEAD
export const getServerSideProps = makeGetServerSidePropsRequirementsWrapper({
  requireAuth: false,
})<{
=======
export const getServerSideProps = withGetServerSidePropsRequirements<{
>>>>>>> 7bfbfe49
  onboardingType: OnboardingType;
  workspace: LightWorkspaceType;
  signUpCallbackUrl: string;
  gaTrackingId: string;
  baseUrl: string;
}>(
  async (context) => {
    const wId = context.query.wId as string;
    if (!wId) {
      return {
        notFound: true,
      };
    }
    const workspace = await getWorkspaceInfos(wId);
    if (!workspace) {
      return {
        notFound: true,
      };
    }
    const workspaceDomain = await getWorkspaceVerifiedDomain(workspace);

    const cId =
      typeof context.query.cId === "string" ? context.query.cId : null;
    const token = typeof context.query.t === "string" ? context.query.t : null;
    let onboardingType: OnboardingType | null = null;

    if (cId) {
      onboardingType = "domain_conversation_link";
    } else if (token) {
      onboardingType = "email_invite";
    } else {
      onboardingType = "domain_invite_link";
    }

    // Redirect to 404 if in a flow where we need a verified domain and there is none.
    if (
      !workspaceDomain?.domainAutoJoinEnabled &&
      ["domain_conversation_link", "domain_invite_link"].includes(
        onboardingType
      )
    ) {
      return {
        notFound: true,
      };
    }

    let signUpCallbackUrl: string | undefined = undefined;
    switch (onboardingType) {
      case "domain_conversation_link":
        signUpCallbackUrl = `/api/login?wId=${wId}&cId=${cId}&join=true`;
        break;
      case "email_invite":
        signUpCallbackUrl = `/api/login?inviteToken=${token}`;
        break;
      case "domain_invite_link":
        signUpCallbackUrl = `/api/login?wId=${wId}`;
        break;
      default:
        return {
          notFound: true,
        };
    }

    return {
      props: {
        onboardingType: onboardingType,
        workspace: workspace,
        signUpCallbackUrl: signUpCallbackUrl,
        baseUrl: URL,
        gaTrackingId: GA_TRACKING_ID,
      },
    };
  },
  {
    requireAuth: false,
  }
);

export default function Join({
  onboardingType,
  workspace,
  signUpCallbackUrl,
  gaTrackingId,
}: InferGetServerSidePropsType<typeof getServerSideProps>) {
  return (
    <OnboardingLayout owner={workspace} gaTrackingId={gaTrackingId}>
      <div className="flex flex-col gap-12">
        <div className="my-20">
          <Logo className="h-[48px] w-[192px] px-1" />
        </div>
        <H1 className="text-slate-100">
          <span className="text-red-400">Amplify your team's potential</span>{" "}
          <br />
          with customizable and secure AI&nbsp;assistants.
        </H1>
        <div className="flex flex-col gap-1">
          <P>Welcome aboard!</P>
          {onboardingType === "domain_conversation_link" ? (
            <P>
              Please log in or sign up with your company email to access this
              conversation.
            </P>
          ) : (
            <P>
              You've been invited to join the{" "}
              <Strong>{workspace.name} workspace on Dust</Strong>.
            </P>
          )}
        </div>

        {onboardingType === "email_invite" && (
          <P>How would you like to connect?</P>
        )}

        <div className="flex flex-col items-center justify-center gap-4 ">
          <SignInButton
            label="Sign up with Google"
            icon={GoogleLogo}
            onClick={() => {
              void signIn("google", {
                callbackUrl: signUpCallbackUrl,
              });
            }}
          />
        </div>
        <div className="flex flex-col gap-3 pb-20">
          <P>
            <Strong>Dust</Strong> is a platform giving you access to{" "}
            <Strong>the best AI assistants</Strong>.
            <br />
            It's easy to&nbsp;use and it's a&nbsp;great place for teams
            to&nbsp;collaborate.
          </P>
          <P>
            Learn more about Dust on{" "}
            <A href="https://dust.tt/" target="_blank" variant="secondary">
              our homepage
            </A>
            .
          </P>
        </div>
      </div>
    </OnboardingLayout>
  );
}<|MERGE_RESOLUTION|>--- conflicted
+++ resolved
@@ -10,11 +10,7 @@
   getWorkspaceInfos,
   getWorkspaceVerifiedDomain,
 } from "@app/lib/api/workspace";
-<<<<<<< HEAD
 import { makeGetServerSidePropsRequirementsWrapper } from "@app/lib/iam/session";
-=======
-import { withGetServerSidePropsRequirements } from "@app/lib/iam/session";
->>>>>>> 7bfbfe49
 
 const { URL = "", GA_TRACKING_ID = "" } = process.env;
 
@@ -42,13 +38,9 @@
   | "domain_conversation_link"
   | "domain_invite_link";
 
-<<<<<<< HEAD
 export const getServerSideProps = makeGetServerSidePropsRequirementsWrapper({
   requireAuth: false,
 })<{
-=======
-export const getServerSideProps = withGetServerSidePropsRequirements<{
->>>>>>> 7bfbfe49
   onboardingType: OnboardingType;
   workspace: LightWorkspaceType;
   signUpCallbackUrl: string;
