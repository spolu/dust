import {
  Button,
  Page,
  PlanetIcon,
  PlusIcon,
  RobotIcon,
  SearchInput,
  Tabs,
  TabsList,
  TabsTrigger,
  useHashParam,
} from "@dust-tt/sparkle";
import type {
  AgentConfigurationScope,
  AgentsGetViewType,
  LightAgentConfigurationType,
  SubscriptionType,
  WorkspaceType,
} from "@dust-tt/types";
import { assertNever } from "@dust-tt/types";
import type { InferGetServerSidePropsType } from "next";
import Link from "next/link";
import { useEffect, useMemo, useRef, useState } from "react";

import { AssistantDetails } from "@app/components/assistant/AssistantDetails";
<<<<<<< HEAD
import type { AssistantManagerTabsType } from "@app/components/assistant/AssistantsTable";
import {
  ASSISTANT_MANAGER_TABS,
  AssistantsTable,
} from "@app/components/assistant/AssistantsTable";
=======
import { ConversationsNavigationProvider } from "@app/components/assistant/conversation/ConversationsNavigationProvider";
>>>>>>> e123bffc
import { AssistantSidebarMenu } from "@app/components/assistant/conversation/SidebarMenu";
import { SCOPE_INFO } from "@app/components/assistant_builder/Sharing";
import { EmptyCallToAction } from "@app/components/EmptyCallToAction";
import AppLayout from "@app/components/sparkle/AppLayout";
import { withDefaultUserAuthRequirements } from "@app/lib/iam/session";
import { useAgentConfigurations } from "@app/lib/swr/assistants";
import { subFilter } from "@app/lib/utils";

export const getServerSideProps = withDefaultUserAuthRequirements<{
  owner: WorkspaceType;
  subscription: SubscriptionType;
  tabScope: AssistantManagerTabsType;
}>(async (context, auth) => {
  const owner = auth.workspace();
  const subscription = auth.subscription();

  if (!owner || !auth.isBuilder() || !subscription) {
    return {
      notFound: true,
    };
  }

  const tabScope = ASSISTANT_MANAGER_TABS.includes(
    context.query.tabScope as AssistantManagerTabsType
  )
    ? (context.query.tabScope as AssistantManagerTabsType)
    : "workspace";
  return {
    props: {
      owner,
      tabScope,
      subscription,
    },
  };
});

function isValidTab(tab?: string): tab is AssistantManagerTabsType {
  return ASSISTANT_MANAGER_TABS.includes(tab as AssistantManagerTabsType);
}

export default function WorkspaceAssistants({
  owner,
  tabScope,
  subscription,
}: InferGetServerSidePropsType<typeof getServerSideProps>) {
  const [assistantSearch, setAssistantSearch] = useState<string>("");
  const [showDisabledFreeWorkspacePopup, setShowDisabledFreeWorkspacePopup] =
    useState<string | null>(null);
  const [selectedTab, setSelectedTab] = useHashParam("tabScope", tabScope);

  const activeTab = useMemo(() => {
    return selectedTab && isValidTab(selectedTab) ? selectedTab : "workspace";
  }, [selectedTab]);

  const includes: ("authors" | "usage" | "feedbacks")[] = (() => {
    if (assistantSearch) {
      return ["usage", "feedbacks"];
    }

    switch (activeTab) {
      case "current_user":
      case "published":
        return ["authors", "usage", "feedbacks"];
      case "global":
      case "workspace":
        return ["usage", "feedbacks"];
      default:
        assertNever(activeTab);
    }
  })();

  // only fetch the agents that are relevant to the current scope, except when
  // user searches: search across all agents
  const {
    agentConfigurations,
    mutateRegardlessOfQueryParams: mutateAgentConfigurations,
    isAgentConfigurationsLoading,
  } = useAgentConfigurations({
    workspaceId: owner.sId,
    agentsGetView: assistantSearch ? "list" : (activeTab as AgentsGetViewType),
    includes,
  });

  const filteredAgents = agentConfigurations.filter((a) => {
    if (assistantSearch) {
      return subFilter(assistantSearch.toLowerCase(), a.name.toLowerCase());
    } else if (activeTab === "current_user") {
      return true;
    } else {
      return a.scope === activeTab;
    }
  });

  const [showDetails, setShowDetails] =
    useState<LightAgentConfigurationType | null>(null);

  const handleToggleAgentStatus = async (
    agent: LightAgentConfigurationType
  ) => {
    if (agent.status === "disabled_free_workspace") {
      setShowDisabledFreeWorkspacePopup(agent.sId);
      return;
    }
    const res = await fetch(
      `/api/w/${owner.sId}/assistant/global_agents/${agent.sId}`,
      {
        method: "PATCH",
        headers: {
          "Content-Type": "application/json",
        },
        body: JSON.stringify({
          status:
            agent.status === "disabled_by_admin"
              ? "active"
              : "disabled_by_admin",
        }),
      }
    );

    if (!res.ok) {
      const data = await res.json();
      window.alert(`Error toggling Assistant: ${data.error.message}`);
      return;
    }

    await mutateAgentConfigurations();
  };

  const tabs = [
    {
      label: "Edited by me",
      icon: PlanetIcon,
      scope: "current_user",
    },
    ...(["workspace", "published", "global"] as AgentConfigurationScope[]).map(
      (scope) => ({
        label: SCOPE_INFO[scope].shortLabel,
        icon: SCOPE_INFO[scope].icon,
        scope,
      })
    ),
  ];

  const disabledTablineClass =
    "!border-element-500 !text-element-500 !cursor-default";

  const searchBarRef = useRef<HTMLInputElement>(null);

  useEffect(() => {
    const handleKeyPress = (event: KeyboardEvent) => {
      if (event.key === "/") {
        event.preventDefault();
        if (searchBarRef.current) {
          searchBarRef.current.focus();
        }
      }
    };

    window.addEventListener("keydown", handleKeyPress);
    return () => {
      window.removeEventListener("keydown", handleKeyPress);
    };
  }, []);

  return (
    <ConversationsNavigationProvider>
      <AppLayout
        subscription={subscription}
        owner={owner}
<<<<<<< HEAD
        assistantId={showDetails?.sId || null}
        onClose={() => setShowDetails(null)}
      />
      <Page.Vertical gap="xl" align="stretch">
        <Page.Header title="Manage Assistants" icon={RobotIcon} />
        <Page.Vertical gap="md" align="stretch">
          <div className="flex flex-row gap-2">
            <SearchInput
              ref={searchBarRef}
              name="search"
              placeholder="Search (Name)"
              value={assistantSearch}
              onChange={(s) => {
                setAssistantSearch(s);
              }}
            />
            <div className="flex gap-2">
              <Link
                href={`/w/${owner.sId}/builder/assistants/create?flow=workspace_assistants`}
              >
                <Button
                  variant="primary"
                  icon={PlusIcon}
                  label="Create an assistant"
                />
              </Link>
            </div>
          </div>
          <div className="flex flex-col gap-4 pt-3">
            <Tabs value={activeTab}>
              <TabsList>
                {tabs.map((tab) => (
                  <TabsTrigger
                    key={tab.label}
                    value={assistantSearch ? "" : tab.scope}
                    label={tab.label}
                    icon={tab.icon}
                    disabled={!!assistantSearch}
                    className={assistantSearch ? disabledTablineClass : ""}
                    onClick={() =>
                      !assistantSearch && setSelectedTab(tab.scope)
                    }
                  />
                ))}
              </TabsList>
            </Tabs>
            <Page.P>
              {assistantSearch
                ? "Searching across all assistants"
                : activeTab === "current_user"
                  ? "Edited or created by you."
                  : SCOPE_INFO[activeTab].text}
            </Page.P>
            {filteredAgents.length > 0 || isAgentConfigurationsLoading ? (
              <AssistantsTable
                owner={owner}
                agents={filteredAgents}
                setShowDetails={setShowDetails}
                handleToggleAgentStatus={handleToggleAgentStatus}
                showDisabledFreeWorkspacePopup={showDisabledFreeWorkspacePopup}
                setShowDisabledFreeWorkspacePopup={
                  setShowDisabledFreeWorkspacePopup
                }
=======
        navChildren={<AssistantSidebarMenu owner={owner} />}
      >
        <AssistantDetails
          owner={owner}
          assistantId={showDetails?.sId || null}
          onClose={() => setShowDetails(null)}
        />
        <Page.Vertical gap="xl" align="stretch">
          <Page.Header title="Manage Assistants" icon={RobotIcon} />
          <Page.Vertical gap="md" align="stretch">
            <div className="flex flex-row gap-2">
              <SearchInput
                ref={searchBarRef}
                name="search"
                placeholder="Search (Name)"
                value={assistantSearch}
                onChange={(s) => {
                  setAssistantSearch(s);
                }}
>>>>>>> e123bffc
              />
              <div className="flex gap-2">
                <Link
                  href={`/w/${owner.sId}/builder/assistants/create?flow=workspace_assistants`}
                >
                  <Button
                    variant="primary"
                    icon={PlusIcon}
                    label="Create an assistant"
                  />
                </Link>
              </div>
            </div>
            <div className="flex flex-col gap-4 pt-3">
              <Tabs value={activeTab}>
                <TabsList>
                  {tabs.map((tab) => (
                    <TabsTrigger
                      key={tab.label}
                      value={tab.scope}
                      label={tab.label}
                      icon={tab.icon}
                      disabled={!!assistantSearch}
                      className={assistantSearch ? disabledTablineClass : ""}
                      onClick={() => setSelectedTab(tab.scope)}
                    />
                  ))}
                  <div className="flex h-full w-full items-center justify-end">
                    <SearchOrderDropdown
                      orderBy={orderBy}
                      setOrderBy={setOrderBy}
                      disabled={activeTab === "global"}
                    />
                  </div>
                </TabsList>
              </Tabs>
              <Page.P>
                {assistantSearch
                  ? "Searching across all assistants"
                  : SCOPE_INFO[activeTab].text}
              </Page.P>
              {filteredAgents.length > 0 || isAgentConfigurationsLoading ? (
                <AgentViewForScope
                  owner={owner}
                  agents={filteredAgents}
                  scopeView={assistantSearch ? "search-view" : activeTab}
                  setShowDetails={setShowDetails}
                  handleToggleAgentStatus={handleToggleAgentStatus}
                  showDisabledFreeWorkspacePopup={
                    showDisabledFreeWorkspacePopup
                  }
                  setShowDisabledFreeWorkspacePopup={
                    setShowDisabledFreeWorkspacePopup
                  }
                />
              ) : (
                !assistantSearch && (
                  <div className="pt-2">
                    <EmptyCallToAction
                      href={`/w/${owner.sId}/builder/assistants/create?flow=workspace_assistants`}
                      label="Create an Assistant"
                      icon={PlusIcon}
                    />
                  </div>
                )
              )}
            </div>
          </Page.Vertical>
        </Page.Vertical>
      </AppLayout>
    </ConversationsNavigationProvider>
  );
}<|MERGE_RESOLUTION|>--- conflicted
+++ resolved
@@ -23,15 +23,12 @@
 import { useEffect, useMemo, useRef, useState } from "react";
 
 import { AssistantDetails } from "@app/components/assistant/AssistantDetails";
-<<<<<<< HEAD
 import type { AssistantManagerTabsType } from "@app/components/assistant/AssistantsTable";
 import {
   ASSISTANT_MANAGER_TABS,
   AssistantsTable,
 } from "@app/components/assistant/AssistantsTable";
-=======
 import { ConversationsNavigationProvider } from "@app/components/assistant/conversation/ConversationsNavigationProvider";
->>>>>>> e123bffc
 import { AssistantSidebarMenu } from "@app/components/assistant/conversation/SidebarMenu";
 import { SCOPE_INFO } from "@app/components/assistant_builder/Sharing";
 import { EmptyCallToAction } from "@app/components/EmptyCallToAction";
@@ -201,71 +198,6 @@
       <AppLayout
         subscription={subscription}
         owner={owner}
-<<<<<<< HEAD
-        assistantId={showDetails?.sId || null}
-        onClose={() => setShowDetails(null)}
-      />
-      <Page.Vertical gap="xl" align="stretch">
-        <Page.Header title="Manage Assistants" icon={RobotIcon} />
-        <Page.Vertical gap="md" align="stretch">
-          <div className="flex flex-row gap-2">
-            <SearchInput
-              ref={searchBarRef}
-              name="search"
-              placeholder="Search (Name)"
-              value={assistantSearch}
-              onChange={(s) => {
-                setAssistantSearch(s);
-              }}
-            />
-            <div className="flex gap-2">
-              <Link
-                href={`/w/${owner.sId}/builder/assistants/create?flow=workspace_assistants`}
-              >
-                <Button
-                  variant="primary"
-                  icon={PlusIcon}
-                  label="Create an assistant"
-                />
-              </Link>
-            </div>
-          </div>
-          <div className="flex flex-col gap-4 pt-3">
-            <Tabs value={activeTab}>
-              <TabsList>
-                {tabs.map((tab) => (
-                  <TabsTrigger
-                    key={tab.label}
-                    value={assistantSearch ? "" : tab.scope}
-                    label={tab.label}
-                    icon={tab.icon}
-                    disabled={!!assistantSearch}
-                    className={assistantSearch ? disabledTablineClass : ""}
-                    onClick={() =>
-                      !assistantSearch && setSelectedTab(tab.scope)
-                    }
-                  />
-                ))}
-              </TabsList>
-            </Tabs>
-            <Page.P>
-              {assistantSearch
-                ? "Searching across all assistants"
-                : activeTab === "current_user"
-                  ? "Edited or created by you."
-                  : SCOPE_INFO[activeTab].text}
-            </Page.P>
-            {filteredAgents.length > 0 || isAgentConfigurationsLoading ? (
-              <AssistantsTable
-                owner={owner}
-                agents={filteredAgents}
-                setShowDetails={setShowDetails}
-                handleToggleAgentStatus={handleToggleAgentStatus}
-                showDisabledFreeWorkspacePopup={showDisabledFreeWorkspacePopup}
-                setShowDisabledFreeWorkspacePopup={
-                  setShowDisabledFreeWorkspacePopup
-                }
-=======
         navChildren={<AssistantSidebarMenu owner={owner} />}
       >
         <AssistantDetails
@@ -285,7 +217,6 @@
                 onChange={(s) => {
                   setAssistantSearch(s);
                 }}
->>>>>>> e123bffc
               />
               <div className="flex gap-2">
                 <Link
@@ -305,33 +236,29 @@
                   {tabs.map((tab) => (
                     <TabsTrigger
                       key={tab.label}
-                      value={tab.scope}
+                      value={assistantSearch ? "" : tab.scope}
                       label={tab.label}
                       icon={tab.icon}
                       disabled={!!assistantSearch}
                       className={assistantSearch ? disabledTablineClass : ""}
-                      onClick={() => setSelectedTab(tab.scope)}
+                      onClick={() =>
+                        !assistantSearch && setSelectedTab(tab.scope)
+                      }
                     />
                   ))}
-                  <div className="flex h-full w-full items-center justify-end">
-                    <SearchOrderDropdown
-                      orderBy={orderBy}
-                      setOrderBy={setOrderBy}
-                      disabled={activeTab === "global"}
-                    />
-                  </div>
                 </TabsList>
               </Tabs>
               <Page.P>
                 {assistantSearch
                   ? "Searching across all assistants"
-                  : SCOPE_INFO[activeTab].text}
+                  : activeTab === "current_user"
+                    ? "Edited or created by you."
+                    : SCOPE_INFO[activeTab].text}
               </Page.P>
               {filteredAgents.length > 0 || isAgentConfigurationsLoading ? (
-                <AgentViewForScope
+                <AssistantsTable
                   owner={owner}
                   agents={filteredAgents}
-                  scopeView={assistantSearch ? "search-view" : activeTab}
                   setShowDetails={setShowDetails}
                   handleToggleAgentStatus={handleToggleAgentStatus}
                   showDisabledFreeWorkspacePopup={
