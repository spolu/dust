import { Checkbox, Page } from "@dust-tt/sparkle";
import { DataSourceType, UserType, WorkspaceType } from "@dust-tt/types";
import { SubscriptionType } from "@dust-tt/types";
import { APIError } from "@dust-tt/types";
import { ChevronRightIcon } from "@heroicons/react/20/solid";
import { GetServerSideProps, InferGetServerSidePropsType } from "next";
import { useRouter } from "next/router";
import { useCallback, useEffect, useState } from "react";

import AppLayout from "@app/components/sparkle/AppLayout";
import { AppLayoutSimpleSaveCancelTitle } from "@app/components/sparkle/AppLayoutTitle";
import { subNavigationAssistants } from "@app/components/sparkle/navigation";
import { getDataSources } from "@app/lib/api/data_sources";
import { Authenticator, getSession, getUserFromSession } from "@app/lib/auth";
import { classNames } from "@app/lib/utils";

const { GA_TRACKING_ID = "" } = process.env;

export const getServerSideProps: GetServerSideProps<{
  user: UserType | null;
  owner: WorkspaceType;
  subscription: SubscriptionType;
  dataSources: DataSourceType[];
  gaTrackingId: string;
}> = async (context) => {
  const session = await getSession(context.req, context.res);
  const user = await getUserFromSession(session);
  const auth = await Authenticator.fromSession(
    session,
    context.params?.wId as string
  );

  const owner = auth.workspace();
  const subscription = auth.subscription();
  if (!owner || !subscription) {
    return {
      notFound: true,
    };
  }

  if (!auth.isBuilder()) {
    return {
      notFound: true,
    };
  }

  const dataSources = await getDataSources(auth);

  return {
    props: {
      user,
      owner,
      subscription,
      dataSources,
      gaTrackingId: GA_TRACKING_ID,
    },
  };
};

export default function DataSourceNew({
  user,
  owner,
  subscription,
  dataSources,
  gaTrackingId,
}: InferGetServerSidePropsType<typeof getServerSideProps>) {
  const [isSaving, setIsSaving] = useState(false);
  const [isEdited, setIsEdited] = useState(false);
  const [isValid, setIsValid] = useState(true);

  const [dataSourceName, setDataSourceName] = useState("");
  const [dataSourceNameError, setDataSourceNameError] = useState("");
  const [assistantDefaultSelected, setAssistantDefaultSelected] =
    useState(true);

  const [dataSourceDescription, setDataSourceDescription] = useState("");

  const formValidation = useCallback(() => {
    let edited = false;
    let valid = true;

    let exists = false;
    dataSources.forEach((d) => {
      if (d.name == dataSourceName) {
        exists = true;
      }
    });
    if (exists) {
      setDataSourceNameError("A Folder with the same name already exists");
      valid = false;
    } else if (dataSourceName.length == 0) {
      valid = false;
      setDataSourceNameError("");
    } else if (dataSourceName.startsWith("managed-")) {
      setDataSourceNameError(
        "DataSource name cannot start with the prefix `managed-`"
      );
      valid = false;
      // eslint-disable-next-line no-useless-escape
    } else if (!dataSourceName.match(/^[a-zA-Z0-9\._\-]+$/)) {
      setDataSourceNameError(
        "DataSource name must only contain letters, numbers, and the characters `._-`"
      );
      valid = false;
    } else {
      edited = true;
      setDataSourceNameError("");
    }

    if (dataSourceDescription.length > 0) {
      edited = true;
    }

    if (assistantDefaultSelected === false) {
      edited = true;
    }

    setIsEdited(edited);
    setIsValid(valid);
  }, [
    dataSourceName,
    dataSourceDescription,
    dataSources,
    assistantDefaultSelected,
  ]);

  useEffect(() => {
    formValidation();
  }, [formValidation]);

  const router = useRouter();

  const handleCreate = async () => {
    setIsSaving(true);
    const res = await fetch(`/api/w/${owner.sId}/data_sources`, {
      method: "POST",
      headers: {
        "Content-Type": "application/json",
      },
      body: JSON.stringify({
        name: dataSourceName,
        description: dataSourceDescription,
        visibility: "private",
        assistantDefaultSelected,
      }),
    });
    if (res.ok) {
      await router.push(`/w/${owner.sId}/builder/data-sources/static`);
    } else {
      const err = (await res.json()) as { error: APIError };
      setIsSaving(false);
      window.alert(`Error creating DataSource: ${err.error.message}`);
    }
  };

  return (
    <AppLayout
      subscription={subscription}
      user={user}
      owner={owner}
      gaTrackingId={gaTrackingId}
      topNavigationCurrent="assistants"
      subNavigation={subNavigationAssistants({
        owner,
        current: "data_sources_static",
      })}
      titleChildren={
        <AppLayoutSimpleSaveCancelTitle
          title="Create a Folder"
          onSave={
            isValid && isEdited && !isSaving
              ? async () => {
                  await handleCreate();
                }
              : undefined
          }
          onCancel={() => {
            void router.push(`/w/${owner.sId}/builder/data-sources/static`);
          }}
        />
      }
      hideSidebar={true}
    >
      <div className="flex flex-1 flex-col space-y-4">
<<<<<<< HEAD
        <Page.SectionHeader
          title="Create a new Data Source"
          description="A Data Source allows you to upload text documents (via API or manually) to make them available to your assistants."
=======
        <SectionHeader
          title="Create a new Folder"
          description="A Folder allows you to upload text documents (via API or manually) to make them available to your assistants."
>>>>>>> 5d505d2e
        />
        <div>
          <div className="mt-6 grid grid-cols-1 gap-x-4 gap-y-6 sm:grid-cols-6">
            <div className="sm:col-span-3">
              <label
                htmlFor="dataSourceName"
                className="block text-sm font-medium text-gray-700"
              >
                Data Source Name
              </label>
              <div className="mt-1 flex rounded-md shadow-sm">
                <span className="inline-flex items-center rounded-l-md border border-r-0 border-gray-300 bg-gray-50 pl-3 pr-1 text-sm text-gray-500">
                  {owner.name}
                  <ChevronRightIcon
                    className="h-5 w-5 flex-shrink-0 pt-0.5 text-gray-400"
                    aria-hidden="true"
                  />
                </span>
                <input
                  type="text"
                  name="name"
                  id="dataSourceName"
                  className={classNames(
                    "block w-full min-w-0 flex-1 rounded-none rounded-r-md text-sm",
                    dataSourceNameError
                      ? "border-gray-300 border-red-500 focus:border-red-500 focus:ring-red-500"
                      : "border-gray-300 focus:border-action-500 focus:ring-action-500"
                  )}
                  value={dataSourceName}
                  onChange={(e) => setDataSourceName(e.target.value)}
                />
              </div>
              <p className="mt-2 text-sm text-gray-500">
                Think GitHub repository names, short and memorable.
              </p>
            </div>

            <div className="sm:col-span-6">
              <div className="flex justify-between">
                <label
                  htmlFor="dataSourceDescription"
                  className="block text-sm font-medium text-gray-700"
                >
                  Description
                </label>
                <div className="text-sm font-normal text-gray-400">
                  optional
                </div>
              </div>
              <div className="mt-1 flex rounded-md shadow-sm">
                <input
                  type="text"
                  name="description"
                  id="dataSourceDescription"
                  className="block w-full min-w-0 flex-1 rounded-md border-gray-300 text-sm focus:border-action-500 focus:ring-action-500"
                  value={dataSourceDescription}
                  onChange={(e) => setDataSourceDescription(e.target.value)}
                />
              </div>
              <p className="mt-2 text-sm text-gray-500">
                A good description will help users discover and understand the
                purpose of your Folder.
              </p>
            </div>

            <div className="mt-2 sm:col-span-6">
              <div className="flex justify-between">
                <label
                  htmlFor="assistantDefaultSelected"
                  className="block text-sm font-medium text-gray-700"
                >
                  Availability to @dust
                </label>
              </div>
              <div className="mt-2 flex items-center">
                <Checkbox
                  checked={assistantDefaultSelected}
                  onChange={(checked) => setAssistantDefaultSelected(checked)}
                />
                <p className="ml-3 block text-sm text-sm font-normal text-gray-500">
                  Make this Folder available to the{" "}
                  <span className="font-semibold">@dust</span> assistant.
                </p>
              </div>
            </div>
          </div>
        </div>
      </div>
    </AppLayout>
  );
}<|MERGE_RESOLUTION|>--- conflicted
+++ resolved
@@ -182,15 +182,9 @@
       hideSidebar={true}
     >
       <div className="flex flex-1 flex-col space-y-4">
-<<<<<<< HEAD
         <Page.SectionHeader
-          title="Create a new Data Source"
-          description="A Data Source allows you to upload text documents (via API or manually) to make them available to your assistants."
-=======
-        <SectionHeader
           title="Create a new Folder"
           description="A Folder allows you to upload text documents (via API or manually) to make them available to your assistants."
->>>>>>> 5d505d2e
         />
         <div>
           <div className="mt-6 grid grid-cols-1 gap-x-4 gap-y-6 sm:grid-cols-6">
