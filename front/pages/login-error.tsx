--- conflicted
+++ resolved
@@ -2,7 +2,6 @@
 import type { InferGetServerSidePropsType } from "next";
 import Link from "next/link";
 
-<<<<<<< HEAD
 import { makeGetServerSidePropsRequirementsWrapper } from "@app/lib/iam/session";
 
 const { URL = "", GA_TRACKING_ID = "" } = process.env;
@@ -10,13 +9,6 @@
 export const getServerSideProps = makeGetServerSidePropsRequirementsWrapper({
   requireAuth: false,
 })<{
-=======
-import { withGetServerSidePropsRequirements } from "@app/lib/iam/session";
-
-const { URL = "", GA_TRACKING_ID = "" } = process.env;
-
-export const getServerSideProps = withGetServerSidePropsRequirements<{
->>>>>>> 7bfbfe49
   domain?: string;
   gaTrackingId: string;
   baseUrl: string;
