import type {
  ConnectorType,
  DataSourceType,
  WithAPIErrorResponse,
} from "@dust-tt/types";
import {
  assertNever,
  ConnectorConfigurationTypeSchema,
  ConnectorsAPI,
  CoreAPI,
  DEFAULT_EMBEDDING_PROVIDER_ID,
  DEFAULT_QDRANT_CLUSTER,
  dustManagedCredentials,
  EMBEDDING_CONFIGS,
  ioTsParsePayload,
  isConnectorProvider,
  sendUserOperationMessage,
  WebCrawlerConfigurationTypeSchema,
} from "@dust-tt/types";
import { isLeft } from "fp-ts/lib/Either";
import * as t from "io-ts";
import * as reporter from "io-ts-reporters";
import type { NextApiRequest, NextApiResponse } from "next";

import config from "@app/lib/api/config";
import { withSessionAuthenticationForWorkspace } from "@app/lib/api/wrappers";
import type { Authenticator } from "@app/lib/auth";
import { getOrCreateSystemApiKey } from "@app/lib/auth";
import {
  isConnectorProviderAllowedForPlan,
  isConnectorProviderAssistantDefaultSelected,
} from "@app/lib/connector_providers";
import { DataSourceViewResource } from "@app/lib/resources/data_source_view_resource";
import { VaultResource } from "@app/lib/resources/vault_resource";
import { ServerSideTracking } from "@app/lib/tracking/server";
import { isDisposableEmailDomain } from "@app/lib/utils/disposable_email_domains";
import logger from "@app/logger/logger";
import { apiError } from "@app/logger/withlogging";

export const PostManagedDataSourceRequestBodySchema = t.type({
  provider: t.string,
  connectionId: t.string,
  name: t.union([t.string, t.undefined]),
  configuration: ConnectorConfigurationTypeSchema,
});

export type PostManagedDataSourceRequestBody = t.TypeOf<
  typeof PostManagedDataSourceRequestBodySchema
>;

export type PostManagedDataSourceResponseBody = {
  dataSource: DataSourceType;
  connector: ConnectorType;
};

async function handler(
  req: NextApiRequest,
  res: NextApiResponse<WithAPIErrorResponse<PostManagedDataSourceResponseBody>>,
  auth: Authenticator
): Promise<void> {
  const owner = auth.getNonNullableWorkspace();
  const plan = auth.getNonNullablePlan();
  const user = auth.getNonNullableUser();

  // No role under "builder" can create a managed data source. We perform a more detailed check
  // below for each provider, but this is a first line of defense.
  if (!auth.isBuilder()) {
    return apiError(req, res, {
      status_code: 404,
      api_error: {
        type: "data_source_not_found",
        message: "The data source you requested was not found.",
      },
    });
  }

  switch (req.method) {
    case "POST":
      const bodyValidation = PostManagedDataSourceRequestBodySchema.decode(
        req.body
      );
      if (isLeft(bodyValidation)) {
        const pathError = reporter.formatValidationErrors(bodyValidation.left);

        return apiError(req, res, {
          status_code: 400,
          api_error: {
            type: "invalid_request_error",
            message: `Invalid request body: ${pathError}`,
          },
        });
      }

      let { configuration } = bodyValidation.right;
      const { connectionId, provider, name } = bodyValidation.right;

      if (!isConnectorProvider(provider)) {
        return apiError(req, res, {
          status_code: 400,
          api_error: {
            type: "invalid_request_error",
            message: "Invalid provider.",
          },
        });
      }
      switch (provider) {
        case "webcrawler": {
          if (!auth.isBuilder()) {
            return apiError(req, res, {
              status_code: 403,
              api_error: {
                type: "data_source_auth_error",
                message:
                  "Only the users that are `builders` for the current workspace can add a public website.",
              },
            });
          }
          break;
        }
        case "confluence":
        case "github":
        case "google_drive":
        case "intercom":
        case "notion":
        case "microsoft":
        case "slack": {
          if (!auth.isAdmin()) {
            return apiError(req, res, {
              status_code: 403,
              api_error: {
                type: "data_source_auth_error",
                message:
                  "Only the users that are `admins` for the current workspace can create a managed data source.",
              },
            });
          }
          if (!connectionId) {
            return apiError(req, res, {
              status_code: 400,
              api_error: {
                type: "invalid_request_error",
                message: "connectionId is required.",
              },
            });
          }
          break;
        }
        default:
          assertNever(provider);
      }
      // retrieve suffix GET parameter
      let suffix: string | null = null;
      if (req.query.suffix && typeof req.query.suffix === "string") {
        suffix = req.query.suffix;
      }
      if (suffix && !/^[a-z0-9\-_]{1,16}$/.test(suffix)) {
        return apiError(req, res, {
          status_code: 400,
          api_error: {
            type: "invalid_request_error",
            message: "Invalid suffix.",
          },
        });
      }

      let dataSourceName: string;
      let dataSourceDescription: string | null = null;
      if (name) {
        dataSourceName = name;
      } else {
        dataSourceName = suffix
          ? `managed-${provider}-${suffix}`
          : `managed-${provider}`;
      }
      switch (provider) {
        case "webcrawler":
          const configurationRes = ioTsParsePayload(
            configuration,
            WebCrawlerConfigurationTypeSchema
          );
          if (configurationRes.isErr()) {
            return apiError(req, res, {
              status_code: 400,
              api_error: {
                type: "invalid_request_error",
                message:
                  "Invalid configuration: " + configurationRes.error.join(", "),
              },
            });
          }
          dataSourceDescription = configurationRes.value.url;
          break;
        case "slack":
          // When creating a Slack data source we don't receive a configuration but pass a default
          // value for it as we create the connector.
          configuration = {
            botEnabled: true,
            whitelistedDomains: undefined,
            autoReadChannelPattern: undefined,
          };
          break;

        default:
          dataSourceDescription = suffix
            ? `Managed Data Source for ${provider} (${suffix})`
            : `Managed Data Source for ${provider}`;
      }

      const isDataSourceAllowedInPlan = isConnectorProviderAllowedForPlan(
        plan,
        provider
      );
      const assistantDefaultSelected =
        isConnectorProviderAssistantDefaultSelected(provider);

      // Enforce plan limits: managed DataSources.
      if (!isDataSourceAllowedInPlan) {
        return apiError(req, res, {
          status_code: 401,
          api_error: {
            type: "plan_limit_error",
            message:
              "Your plan does not allow you to create managed data sources.",
          },
        });
      }

      const systemAPIKeyRes = await getOrCreateSystemApiKey(owner);
      if (systemAPIKeyRes.isErr()) {
        logger.error(
          {
            error: systemAPIKeyRes.error,
          },
          "Could not create the system API key"
        );
        return apiError(req, res, {
          status_code: 500,
          api_error: {
            type: "internal_server_error",
            message:
              "Could not create a system API key for the managed data source.",
          },
        });
      }
      const coreAPI = new CoreAPI(config.getCoreAPIConfig(), logger);

      const dustProject = await coreAPI.createProject();
      if (dustProject.isErr()) {
        return apiError(req, res, {
          status_code: 500,
          api_error: {
            type: "internal_server_error",
            message: `Failed to create internal project for the data source.`,
            data_source_error: dustProject.error,
          },
        });
      }

      const dataSourceEmbedder =
        owner.defaultEmbeddingProvider ?? DEFAULT_EMBEDDING_PROVIDER_ID;
      const embedderConfig = EMBEDDING_CONFIGS[dataSourceEmbedder];

      // Dust managed credentials: managed data source.
      const credentials = dustManagedCredentials();

      const dustDataSource = await coreAPI.createDataSource({
        projectId: dustProject.value.project.project_id.toString(),
        dataSourceId: dataSourceName,
        config: {
          embedder_config: {
            embedder: {
              max_chunk_size: embedderConfig.max_chunk_size,
              model_id: embedderConfig.model_id,
              provider_id: embedderConfig.provider_id,
              splitter_id: embedderConfig.splitter_id,
            },
          },
          qdrant_config: {
            cluster: DEFAULT_QDRANT_CLUSTER,
            shadow_write_cluster: null,
          },
        },
        credentials,
      });

      if (dustDataSource.isErr()) {
        return apiError(req, res, {
          status_code: 500,
          api_error: {
            type: "internal_server_error",
            message: "Failed to create the data source.",
            data_source_error: dustDataSource.error,
          },
        });
      }

      const vault = await (provider === "webcrawler"
        ? VaultResource.fetchWorkspaceGlobalVault(auth)
        : VaultResource.fetchWorkspaceSystemVault(auth));
<<<<<<< HEAD
      const dataSourceView =
        await DataSourceViewResource.createDataSourceAndDefaultView(
          auth,
          {
            assistantDefaultSelected,
            connectorProvider: provider,
            description: dataSourceDescription,
            dustAPIProjectId: dustProject.value.project.project_id.toString(),
            dustAPIDataSourceId:
              dustDataSource.value.data_source.data_source_id,
            editedByUserId: user.id,
            name: dataSourceName,
            workspaceId: owner.id,
          },
          vault
        );

      const dataSource = dataSourceView.dataSource;
=======
      const dataSource = await DataSourceResource.makeNew(
        auth,
        {
          assistantDefaultSelected,
          connectorProvider: provider,
          description: dataSourceDescription,
          dustAPIProjectId: dustProject.value.project.project_id.toString(),
          dustAPIDataSourceId: dustDataSource.value.data_source.data_source_id,
          name: dataSourceName,
          workspaceId: owner.id,
        },
        vault
      );
>>>>>>> d2a429b1

      // For each data source, we create two views:
      // - One default view in its associated vault
      // - If the data source resides in the system vault, we also create a custom view in the global vault until vault are released.

      if (dataSource.vault.isSystem()) {
        const globalVault = await VaultResource.fetchWorkspaceGlobalVault(auth);

        await DataSourceViewResource.createViewInVaultFromDataSourceIncludingAllDocuments(
          auth,
          globalVault,
          dataSource,
          "custom"
        );
      }

      const connectorsAPI = new ConnectorsAPI(
        config.getConnectorsAPIConfig(),
        logger
      );

      const connectorsRes = await connectorsAPI.createConnector({
        provider,
        workspaceId: owner.sId,
        workspaceAPIKey: systemAPIKeyRes.value.secret,
        dataSourceId: dataSource.sId,
        connectionId: connectionId || "none",
        configuration,
      });

      if (connectorsRes.isErr()) {
        logger.error(
          {
            error: connectorsRes.error,
          },
          "Failed to create the connector"
        );
        await dataSource.delete(auth);
        const deleteRes = await coreAPI.deleteDataSource({
          projectId: dustProject.value.project.project_id.toString(),
          dataSourceId: dustDataSource.value.data_source.data_source_id,
        });
        if (deleteRes.isErr()) {
          logger.error(
            {
              error: deleteRes.error,
            },
            "Failed to delete the data source"
          );
        }
        return apiError(req, res, {
          status_code: 500,
          api_error: {
            type: "internal_server_error",
            message: "Failed to create the connector.",
            connectors_error: connectorsRes.error,
          },
        });
      }
      const email = auth.user()?.email;
      if (email && !isDisposableEmailDomain(email)) {
        void sendUserOperationMessage({
          logger,
          message: `${email} \`${dataSource.name}\`  for workspace \`${
            owner.name
          }\` sId: \`${owner.sId}\` connectorId: \`${
            connectorsRes.value.id
          }\` provider: \`${provider}\` trialing: \`${
            auth.subscription()?.trialing ? "true" : "false"
          }\``,
        });
      }

      await dataSource.setConnectorId(connectorsRes.value.id);

      res.status(201).json({
        dataSource: dataSource.toJSON(),
        connector: connectorsRes.value,
      });

      void ServerSideTracking.trackDataSourceCreated({
        dataSource: dataSource.toJSON(),
        user,
        workspace: owner,
      });
      return;

    default:
      return apiError(req, res, {
        status_code: 405,
        api_error: {
          type: "method_not_supported_error",
          message: "The method passed is not supported, POST is expected.",
        },
      });
  }
}

export default withSessionAuthenticationForWorkspace(handler);<|MERGE_RESOLUTION|>--- conflicted
+++ resolved
@@ -297,7 +297,7 @@
       const vault = await (provider === "webcrawler"
         ? VaultResource.fetchWorkspaceGlobalVault(auth)
         : VaultResource.fetchWorkspaceSystemVault(auth));
-<<<<<<< HEAD
+
       const dataSourceView =
         await DataSourceViewResource.createDataSourceAndDefaultView(
           auth,
@@ -308,7 +308,6 @@
             dustAPIProjectId: dustProject.value.project.project_id.toString(),
             dustAPIDataSourceId:
               dustDataSource.value.data_source.data_source_id,
-            editedByUserId: user.id,
             name: dataSourceName,
             workspaceId: owner.id,
           },
@@ -316,21 +315,6 @@
         );
 
       const dataSource = dataSourceView.dataSource;
-=======
-      const dataSource = await DataSourceResource.makeNew(
-        auth,
-        {
-          assistantDefaultSelected,
-          connectorProvider: provider,
-          description: dataSourceDescription,
-          dustAPIProjectId: dustProject.value.project.project_id.toString(),
-          dustAPIDataSourceId: dustDataSource.value.data_source.data_source_id,
-          name: dataSourceName,
-          workspaceId: owner.id,
-        },
-        vault
-      );
->>>>>>> d2a429b1
 
       // For each data source, we create two views:
       // - One default view in its associated vault
