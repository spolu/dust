--- conflicted
+++ resolved
@@ -46,36 +46,6 @@
   }
 
   const owner = auth.getNonNullableWorkspace();
-<<<<<<< HEAD
-
-  const { spaceId } = req.query;
-
-  if (
-    !dataSource ||
-    dataSource.space.sId !== spaceId ||
-    !dataSource.canRead(auth)
-  ) {
-    return apiError(req, res, {
-      status_code: 404,
-      api_error: {
-        type: "data_source_not_found",
-        message: "The data source you requested was not found.",
-      },
-    });
-  }
-
-  if (dataSource.space.kind === "conversations") {
-    return apiError(req, res, {
-      status_code: 404,
-      api_error: {
-        type: "space_not_found",
-        message: "The space you're trying to access was not found",
-      },
-    });
-  }
-
-=======
->>>>>>> 7b80cb4a
   const coreAPI = new CoreAPI(apiConfig.getCoreAPIConfig(), logger);
   if (!auth.isSystemKey()) {
     return apiError(req, res, {
