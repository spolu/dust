--- conflicted
+++ resolved
@@ -376,42 +376,15 @@
     }
   );
 
-<<<<<<< HEAD
-  const mainMessage = await slackClient.chat.postMessage({
-    ...makeMessageUpdateBlocksAndText(null, connector.workspaceId, {
-      isComplete: false,
-      isThinking: true,
-    }),
-    channel: slackChannel,
-    thread_ts: slackMessageTs,
-    metadata: {
-      event_type: "user_message",
-      event_payload: {
-        message_id: slackChatBotMessage.id,
-      },
-    },
-  });
-
-  const buildSlackMessageError = (errRes: Err<Error | APIError>) => {
-    return new Err(
-      new SlackMessageError(
-        errRes.error.message,
-        slackChatBotMessage.get(),
-        mainMessage
-      )
-    );
-  };
-
   const agentConfigurationsRes = await dustAPI.getAgentConfigurations();
   if (agentConfigurationsRes.isErr()) {
-    return buildSlackMessageError(agentConfigurationsRes);
-  }
+    return new Err(new Error(agentConfigurationsRes.error.message));
+  }
+
   const agentConfigurations = agentConfigurationsRes.value.filter(
     (ac) => ac.status === "active"
   );
 
-=======
->>>>>>> 51f0787a
   // Slack sends the message with user ids when someone is mentionned (bot or user).
   // Here we remove the bot id from the message and we replace user ids by their display names.
   // Example: <@U01J9JZQZ8Z> What is the command to upgrade a workspace in production (cc
@@ -561,22 +534,35 @@
     }
   }
 
+  const mainMessage = await slackClient.chat.postMessage({
+    ...makeMessageUpdateBlocksAndText(null, connector.workspaceId, {
+      isComplete: false,
+      isThinking: true,
+    }),
+    channel: slackChannel,
+    thread_ts: slackMessageTs,
+    metadata: {
+      event_type: "user_message",
+      event_payload: {
+        message_id: slackChatBotMessage.id,
+      },
+    },
+  });
+
+  const buildSlackMessageError = (errRes: Err<Error | APIError>) => {
+    return new Err(
+      new SlackMessageError(
+        errRes.error.message,
+        slackChatBotMessage.get(),
+        mainMessage
+      )
+    );
+  };
+
   if (!message.includes(":mention")) {
     // if the message does not contain the mention, we add it as a prefix.
     message = `:mention[${mention.assistantName}]{sId=${mention.assistantId}} ${message}`;
   }
-
-  const mainMessage = await slackClient.chat.postMessage({
-    ...makeMessageUpdateBlocksAndText(
-      null,
-      {
-        isThinking: true,
-      },
-      mention?.assistantName
-    ),
-    channel: slackChannel,
-    thread_ts: slackMessageTs,
-  });
 
   const messageReqBody = {
     content: message,
