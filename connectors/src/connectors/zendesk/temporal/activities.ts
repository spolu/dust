--- conflicted
+++ resolved
@@ -12,11 +12,8 @@
 import { syncArticle } from "@connectors/connectors/zendesk/temporal/sync_article";
 import { syncTicket } from "@connectors/connectors/zendesk/temporal/sync_ticket";
 import { dataSourceConfigFromConnector } from "@connectors/lib/api/data_source_config";
-<<<<<<< HEAD
 import { concurrentExecutor } from "@connectors/lib/async_utils";
-=======
 import { deleteFromDataSource } from "@connectors/lib/data_sources";
->>>>>>> 44484cbd
 import { syncStarted, syncSucceeded } from "@connectors/lib/sync_status";
 import { ConnectorResource } from "@connectors/resources/connector_resource";
 import {
@@ -376,7 +373,6 @@
   brandId: number;
   currentSyncDateMs: number;
   forceResync: boolean;
-<<<<<<< HEAD
 }) {
   const connector = await _getZendeskConnectorOrRaise(connectorId);
   const dataSourceConfig = dataSourceConfigFromConnector(connector);
@@ -412,10 +408,6 @@
       }),
     { concurrency: 10 }
   );
-=======
-  afterCursor: string | null;
-}): Promise<{ hasMore: boolean; afterCursor: string }> {
-  return { hasMore: false, afterCursor: "" };
 }
 
 /**
@@ -497,5 +489,4 @@
     connectorId,
     categoryId,
   });
->>>>>>> 44484cbd
 }