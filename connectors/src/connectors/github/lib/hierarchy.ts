import type { ModelId } from "@dust-tt/types";

import {
  getCodeRootInternalId,
  getRepositoryInternalId,
  isGithubCodeDirId,
} from "@connectors/connectors/github/lib/utils";
import {
  GithubCodeDirectory,
  GithubCodeFile,
} from "@connectors/lib/models/github";

<<<<<<< HEAD
export async function getGithubCodeOrDirectoryParentIds(
  connectorId: ModelId,
  internalId: string,
  repoId: number
): Promise<string[]> {
  if (internalId.startsWith(`github-code-${repoId}-dir`)) {
    return getGithubCodeDirectoryParentIds(connectorId, internalId, repoId);
  }
  if (internalId.startsWith(`github-code-${repoId}-file`)) {
    return getGithubCodeFileParentIds(connectorId, internalId, repoId);
  }
  return [];
}

=======
>>>>>>> 9f5aca71
export async function getGithubCodeDirectoryParentIds(
  connectorId: ModelId,
  internalId: string,
  repoId: number
): Promise<string[]> {
  const directory = await GithubCodeDirectory.findOne({
    where: {
      connectorId,
      internalId,
    },
  });

  if (!directory) {
    return [];
  }

  if (isGithubCodeDirId(directory.parentInternalId)) {
    // Pull the directory.
    const parents = await getGithubCodeDirectoryParentIds(
      connectorId,
      directory.parentInternalId,
      repoId
    );
    return [directory.parentInternalId, ...parents];
  } else if (directory.parentInternalId === getCodeRootInternalId(repoId)) {
    return [directory.parentInternalId, getRepositoryInternalId(repoId)];
  }
  return [];
}

export async function getGithubCodeFileParentIds(
  connectorId: ModelId,
  internalId: string,
  repoId: number
): Promise<string[]> {
  const file = await GithubCodeFile.findOne({
    where: {
      connectorId,
      documentId: internalId,
    },
  });

  if (!file) {
    return [];
  }

  if (isGithubCodeDirId(file.parentInternalId)) {
    // Pull the directory.
    const parents = await getGithubCodeDirectoryParentIds(
      connectorId,
      file.parentInternalId,
      repoId
    );
    return [file.parentInternalId, ...parents];
  } else if (file.parentInternalId === getCodeRootInternalId(repoId)) {
    return [file.parentInternalId, getRepositoryInternalId(repoId)];
  }
  return [];
}<|MERGE_RESOLUTION|>--- conflicted
+++ resolved
@@ -10,23 +10,6 @@
   GithubCodeFile,
 } from "@connectors/lib/models/github";
 
-<<<<<<< HEAD
-export async function getGithubCodeOrDirectoryParentIds(
-  connectorId: ModelId,
-  internalId: string,
-  repoId: number
-): Promise<string[]> {
-  if (internalId.startsWith(`github-code-${repoId}-dir`)) {
-    return getGithubCodeDirectoryParentIds(connectorId, internalId, repoId);
-  }
-  if (internalId.startsWith(`github-code-${repoId}-file`)) {
-    return getGithubCodeFileParentIds(connectorId, internalId, repoId);
-  }
-  return [];
-}
-
-=======
->>>>>>> 9f5aca71
 export async function getGithubCodeDirectoryParentIds(
   connectorId: ModelId,
   internalId: string,
