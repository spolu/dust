import type { Meta } from "@storybook/react";
import React from "react";

import { DustIcon } from "@sparkle/icons/solid";

import {
  Button,
  Chip,
  CloudArrowDownIcon,
  Cog6ToothIcon,
  DocumentIcon,
  DriveLogo,
  EyeIcon,
  FolderIcon,
  IconButton,
  IntercomLogo,
  NotionLogo,
  PlusCircleIcon,
  SlackLogo,
  Tree,
} from "../index_with_tw_base";

const meta = {
  title: "Components/Tree",
  component: Tree,
} satisfies Meta<typeof Tree>;

export default meta;

export const TreeExample = () => {
  return (
    <div className="s-flex s-flex-col s-gap-10">
      <div className="s-flex s-gap-10">
        <div className="s-flex s-flex-col s-gap-3">
          <div className="s-text-xl">Tree</div>
          <div>
            <Tree>
              <Tree.Item label="item 1 (no children)" visual={FolderIcon} />
              <Tree.Item label="item 2 (loading)" visual={FolderIcon}>
                <Tree isLoading />
              </Tree.Item>
              <Tree.Item label="item 3" visual={FolderIcon}>
                <Tree>
                  <Tree.Item
                    type="leaf"
                    label="item 1"
                    checkbox={{
                      variant: "checkable",
                      checked: "unchecked",
                      onChange: () => {
                        return;
                      },
                    }}
                  />
                  <Tree.Item
                    label="item 2"
                    type="leaf"
                    checkbox={{
                      variant: "checkable",
                      checked: "unchecked",
                      onChange: () => {
                        return;
                      },
                    }}
                  />
                  <Tree.Item
                    label="item 3"
                    type="leaf"
                    checkbox={{
                      variant: "checkable",
                      checked: "unchecked",
                      onChange: () => {
                        return;
                      },
                    }}
                  />
                </Tree>
              </Tree.Item>
              <Tree.Item
                label="item 4 (forced collapsed)"
                visual={FolderIcon}
                collapsed={true}
              >
                <Tree>
                  <Tree.Item label="item 1" visual={DocumentIcon} />
                </Tree>
              </Tree.Item>
              <Tree.Item
                label="item 5 (forced expanded)"
                visual={FolderIcon}
                collapsed={false}
              >
                <Tree>
                  <Tree.Item
                    label="item 1"
                    visual={DocumentIcon}
                    actions={
                      <>
                        <div className="s-text-sm s-text-element-700">
                          hello
                        </div>
                        <IconButton
                          size="xs"
                          icon={EyeIcon}
                          variant="tertiary"
                        />
                      </>
                    }
                  />
                </Tree>
              </Tree.Item>
              <Tree.Item
                label="item 6 (default collapsed)"
                visual={FolderIcon}
                defaultCollapsed={true}
              >
                <Tree>
                  <Tree.Item label="item 1" visual={DocumentIcon} />
                </Tree>
              </Tree.Item>

              <Tree.Item
                label="item 7 (default expanded)"
                visual={FolderIcon}
                defaultCollapsed={false}
              >
                <Tree>
                  <Tree.Item label="item 1" visual={DocumentIcon} />
                  <Tree.Item label="item 2" visual={DocumentIcon} />
                </Tree>
              </Tree.Item>
            </Tree>
          </div>
        </div>
        <div className="s-flex s-flex-col s-gap-3">
          <div className="s-text-xl">Flat</div>
          <div>
            <Tree>
              <Tree.Item
                label="item 1"
                type="item"
                visual={FolderIcon}
                checkbox={{
                  variant: "checkable",
                  checked: "checked",
                  onChange: () => {
                    return;
                  },
                }}
              />
              <Tree.Item
                label="item 2"
                type="item"
                visual={FolderIcon}
                checkbox={{
                  variant: "checkable",
                  checked: "checked",
                  onChange: () => {
                    return;
                  },
                }}
              />
              <Tree.Item
                label="item 3"
                type="item"
                visual={FolderIcon}
                checkbox={{
                  variant: "checkable",
                  checked: "unchecked",
                  onChange: () => {
                    return;
                  },
                }}
              />
              <Tree.Item
                label="item 4"
                type="item"
                visual={FolderIcon}
                checkbox={{
                  variant: "checkable",
                  checked: "unchecked",
                  onChange: () => {
                    return;
                  },
                }}
              />
              <Tree.Item
                label="item 5"
                type="item"
                visual={FolderIcon}
                checkbox={{
                  variant: "checkable",
                  checked: "unchecked",
                  onChange: () => {
                    return;
                  },
                }}
              />
            </Tree>
          </div>
        </div>
        <div className="s-flex s-flex-col s-gap-3">
          <div className="s-text-xl">With custom visual</div>
          <div>
            <Tree>
              <Tree.Item
                label="Intercom"
                visual={IntercomLogo}
                type="item"
                checkbox={{
                  variant: "checkable",
                  checked: "unchecked",
                  onChange: () => {
                    return;
                  },
                }}
              />
              <Tree.Item
                label="Notion"
                type="item"
                visual={NotionLogo}
                checkbox={{
                  variant: "checkable",
                  checked: "unchecked",
                  onChange: () => {
                    return;
                  },
                }}
              />
              <Tree.Item
                label="Slack"
                type="item"
                visual={SlackLogo}
                checkbox={{
                  variant: "checkable",
                  checked: "unchecked",
                  onChange: () => {
                    return;
                  },
                }}
              />
              <Tree.Item
                label="Dust"
                type="item"
<<<<<<< HEAD
                visual={<DustIcon />}
=======
                visual={Dust}
>>>>>>> 1c2eb46a
                checkbox={{
                  variant: "checkable",
                  checked: "unchecked",
                  onChange: () => {
                    return;
                  },
                }}
              />
            </Tree>
          </div>
        </div>
        <div className="s-flex s-flex-col s-gap-3">
          <div className="s-text-xl">Nav bar</div>
          <div>
            <Tree variant="navigator">
              <Tree.Item
                label="Intercom"
                visual={IntercomLogo}
                onItemClick={() => console.log("Clickable")}
                isSelected={true}
                size="md"
              >
                <Tree variant="navigator" tailwindIconTextColor="s-text-brand">
                  <Tree.Item label="item 1" visual={FolderIcon}>
                    <Tree variant="navigator">
                      <Tree.Item label="item 1" visual={FolderIcon} />
                      <Tree.Item label="item 2" visual={FolderIcon} />
                      <Tree.Item label="item 3" visual={FolderIcon} />
                    </Tree>
                  </Tree.Item>
                  <Tree.Item
                    label="item 2"
                    visual={FolderIcon}
                    tailwindIconTextColor="s-text-brand"
                  >
                    <Tree variant="navigator">
                      <Tree.Item label="item 1" visual={FolderIcon} />
                      <Tree.Item label="item 2" visual={FolderIcon} />
                      <Tree.Item label="item 3" visual={FolderIcon} />
                    </Tree>
                  </Tree.Item>
                  <Tree.Item
                    label="item 3"
                    visual={FolderIcon}
                    tailwindIconTextColor="s-text-brand"
                  >
                    <Tree variant="navigator">
                      <Tree.Item label="item 1" visual={FolderIcon} />
                      <Tree.Item label="item 2" visual={FolderIcon} />
                      <Tree.Item label="item 3" visual={FolderIcon} />
                    </Tree>
                  </Tree.Item>
                </Tree>
              </Tree.Item>
              <Tree.Item label="Notion" visual={NotionLogo} size="md" />
              <Tree.Item label="Slack" visual={SlackLogo} size="md" />
              <Tree.Item label="Dust" visual={Dust} size="md" />
            </Tree>
          </div>
        </div>
      </div>

      <div className="s-flex s-gap-10">
        <div className="s-flex s-flex-col s-gap-3">
          <div className="s-text-xl">Tree</div>
          <div>
            <Tree isBoxed>
              <Tree.Item label="item 1 (no children)" visual={FolderIcon} />
              <Tree.Item label="item 2 (loading)" visual={FolderIcon}>
                <Tree isLoading />
              </Tree.Item>
              <Tree.Item label="item 3" visual={FolderIcon}>
                <Tree>
                  <Tree.Item
                    type="leaf"
                    label="item 1"
                    checkbox={{
                      variant: "checkable",
                      checked: "unchecked",
                      onChange: () => {
                        return;
                      },
                    }}
                  />
                  <Tree.Item
                    label="item 2"
                    type="leaf"
                    checkbox={{
                      variant: "checkable",
                      checked: "unchecked",
                      onChange: () => {
                        return;
                      },
                    }}
                  />
                  <Tree.Item
                    label="item 3"
                    type="leaf"
                    checkbox={{
                      variant: "checkable",
                      checked: "unchecked",
                      onChange: () => {
                        return;
                      },
                    }}
                  />
                </Tree>
              </Tree.Item>
              <Tree.Item
                label="item 4 (forced collapsed)"
                visual={FolderIcon}
                collapsed={true}
              >
                <Tree>
                  <Tree.Item label="item 1" />
                </Tree>
              </Tree.Item>
              <Tree.Item
                label="item 5 (forced expanded)"
                visual={FolderIcon}
                collapsed={false}
              >
                <Tree>
                  <Tree.Item label="item 1" />
                </Tree>
              </Tree.Item>
              <Tree.Item
                label="item 6 (default collapsed)"
                visual={FolderIcon}
                defaultCollapsed={true}
              >
                <Tree>
                  <Tree.Item
                    label="item 1"
                    checkbox={{
                      variant: "checkable",
                      checked: "partial",
                      onChange: () => {
                        return;
                      },
                    }}
                  />
                  <Tree.Item
                    label="item 2"
                    checkbox={{
                      variant: "checkable",
                      checked: "checked",
                      onChange: () => {
                        return;
                      },
                    }}
                  />
                  <Tree.Item
                    label="item 3"
                    checkbox={{
                      variant: "checkable",
                      checked: "unchecked",
                      onChange: () => {
                        return;
                      },
                    }}
                  />
                  <Tree.Item
                    label="item 4"
                    checkbox={{
                      variant: "checkable",
                      checked: "unchecked",
                      onChange: () => {
                        return;
                      },
                    }}
                  />
                  <Tree.Item
                    label="item 5"
                    checkbox={{
                      variant: "checkable",
                      checked: "unchecked",
                      onChange: () => {
                        return;
                      },
                    }}
                  />
                </Tree>
              </Tree.Item>

              <Tree.Item
                label="item 7 (default expanded)"
                visual={FolderIcon}
                defaultCollapsed={false}
              >
                <Tree>
                  <Tree.Item
                    label="item 1"
                    checkbox={{
                      variant: "checkable",
                      checked: "partial",
                      onChange: () => {
                        return;
                      },
                    }}
                  />
                  <Tree.Item
                    label="item 2"
                    checkbox={{
                      variant: "checkable",
                      checked: "checked",
                      onChange: () => {
                        return;
                      },
                    }}
                  />
                </Tree>
              </Tree.Item>
            </Tree>
          </div>
        </div>
        <div className="s-flex s-flex-col s-gap-3">
          <div className="s-text-xl">Flat</div>
          <div>
            <Tree isBoxed>
              <Tree.Item
                label="item 1"
                type="item"
                visual={FolderIcon}
                checkbox={{
                  variant: "checkable",
                  checked: "checked",
                  onChange: () => {
                    return;
                  },
                }}
              />
              <Tree.Item
                label="item 2"
                type="item"
                visual={FolderIcon}
                checkbox={{
                  variant: "checkable",
                  checked: "checked",
                  onChange: () => {
                    return;
                  },
                }}
              />
              <Tree.Item
                label="item 3"
                type="item"
                visual={FolderIcon}
                checkbox={{
                  variant: "checkable",
                  checked: "unchecked",
                  onChange: () => {
                    return;
                  },
                }}
              />
              <Tree.Item
                label="item 4"
                type="item"
                visual={FolderIcon}
                checkbox={{
                  variant: "checkable",
                  checked: "unchecked",
                  onChange: () => {
                    return;
                  },
                }}
              />
              <Tree.Item
                label="item 5"
                type="item"
                visual={FolderIcon}
                checkbox={{
                  variant: "checkable",
                  checked: "unchecked",
                  onChange: () => {
                    return;
                  },
                }}
              />
            </Tree>
          </div>
        </div>
        <div className="s-flex s-flex-col s-gap-3">
          <div className="s-text-xl">With custom visual</div>
          <div>
            <Tree isBoxed>
              <Tree.Item
                label="Intercom"
                type="item"
                visual={IntercomLogo}
                checkbox={{
                  variant: "checkable",
                  checked: "unchecked",
                  onChange: () => {
                    return;
                  },
                }}
              />
              <Tree.Item
                label="Notion"
                type="item"
                visual={NotionLogo}
                checkbox={{
                  variant: "checkable",
                  checked: "unchecked",
                  onChange: () => {
                    return;
                  },
                }}
              />
              <Tree.Item
                label="Slack"
                type="item"
                visual={SlackLogo}
                checkbox={{
                  variant: "checkable",
                  checked: "unchecked",
                  onChange: () => {
                    return;
                  },
                }}
              />
              <Tree.Item
                label="Dust"
                type="item"
<<<<<<< HEAD
                visual={<DustIcon />}
=======
                visual={Dust}
>>>>>>> 1c2eb46a
                checkbox={{
                  variant: "checkable",
                  checked: "unchecked",
                  onChange: () => {
                    return;
                  },
                }}
              />
            </Tree>
          </div>
        </div>
        <div className="s-flex s-flex-col s-gap-3">
          <div className="s-text-xl">Nav bar</div>
          <div>
            <Tree isBoxed variant="navigator">
              <Tree.Item
                label="Intercom"
                visual={IntercomLogo}
                onItemClick={() => console.log("Clickable")}
                isSelected={true}
              >
                <Tree tailwindIconTextColor="s-text-brand">
                  <Tree.Item label="item 1" visual={FolderIcon}>
                    <Tree>
                      <Tree.Item label="item 1" visual={FolderIcon} />
                      <Tree.Item label="item 2" visual={FolderIcon} />
                      <Tree.Item label="item 3" visual={FolderIcon} />
                    </Tree>
                  </Tree.Item>
                  <Tree.Item label="item 2" visual={FolderIcon}>
                    <Tree>
                      <Tree.Item label="item 1" visual={FolderIcon} />
                      <Tree.Item label="item 2" visual={FolderIcon} />
                      <Tree.Item label="item 3" visual={FolderIcon} />
                    </Tree>
                  </Tree.Item>
                  <Tree.Item label="item 3" visual={FolderIcon}>
                    <Tree>
                      <Tree.Item label="item 1" visual={FolderIcon} />
                      <Tree.Item label="item 2" visual={FolderIcon} />
                      <Tree.Item label="item 3" visual={FolderIcon} />
                    </Tree>
                  </Tree.Item>
                </Tree>
              </Tree.Item>
              <Tree.Item label="Notion" visual={NotionLogo} />
              <Tree.Item label="Slack" visual={SlackLogo} />
              <Tree.Item label="Dust" visual={Dust} />
            </Tree>
          </div>
        </div>
      </div>
    </div>
  );
};

export const SelectDataSourceExample = () => {
  return (
    <div className="s-flex s-w-full s-flex-col s-gap-10">
      <div className="s-flex s-grow s-gap-10">
        <div className="w-full s-flex s-flex-col s-gap-3">
          <div className="s-text-xl">Display Data source Tree example</div>
          <div className="w-full">
            <Tree>
              <Tree.Item
                label="Intercom"
                visual={IntercomLogo}
                size="md"
                areActionsFading={false}
                actions={
                  <div className="s-flex s-flex-row s-items-center s-justify-center s-gap-3">
                    <span className="s-text-sm s-text-element-700">
                      Managed by: Stanislas Polu
                    </span>
                    <Chip size="sm" color="pink" label="Syncing (235)" />
                    <Button
                      label="Manage"
                      icon={Cog6ToothIcon}
                      variant="tertiary"
                      size="sm"
                      hasMagnifying={false}
                    />
                  </div>
                }
              />
              <Tree.Item
                label="Slack"
                collapsed={true}
                visual={SlackLogo}
                areActionsFading={false}
                actions={
                  <div className="s-flex s-flex-row s-items-center s-justify-center s-gap-3">
                    <span className="s-text-sm s-text-element-700">
                      Managed by: Stanislas Polu
                    </span>
                    <Chip size="sm" color="pink" label="Syncing (235)" />
                    <Button
                      label="Manage"
                      icon={Cog6ToothIcon}
                      variant="tertiary"
                      size="sm"
                      hasMagnifying={false}
                    />
                  </div>
                }
                size="md"
              />
              <Tree.Item
                label="Notion"
                visual={NotionLogo}
                areActionsFading={false}
                size="md"
                actions={
                  <div className="s-flex s-flex-row s-items-center s-justify-center s-gap-3">
                    <span className="s-text-sm s-text-element-700">
                      Managed by: Stanislas Polu
                    </span>
                    <Chip size="sm" color="pink" label="Syncing (235)" />
                    <Button
                      label="Manage"
                      icon={Cog6ToothIcon}
                      variant="tertiary"
                      size="sm"
                      hasMagnifying={false}
                    />
                  </div>
                }
                collapsed={false}
              >
                <Tree>
                  <Tree.Item label="item 1" />
                  <Tree.Item label="item 2" />
                  <Tree.Item label="item 3" />
                  <Tree.Item label="item 4" />
                </Tree>
              </Tree.Item>
              <Tree.Item
                label="Google Drive"
                visual={DriveLogo}
                areActionsFading={false}
                size="md"
                defaultCollapsed={true}
                actions={
                  <div className="s-flex s-flex-row s-items-center s-justify-center s-gap-3">
                    <span className="s-text-sm s-text-element-700">
                      Managed by: Stanislas Polu
                    </span>
                    <Chip size="sm" color="pink" label="Syncing (235)" />
                    <Button
                      label="Manage"
                      icon={Cog6ToothIcon}
                      variant="tertiary"
                      size="sm"
                      hasMagnifying={false}
                    />
                  </div>
                }
              />
            </Tree>
          </div>
        </div>
      </div>
      <div className="s-flex s-gap-10">
        <div className="s-flex s-flex-col s-gap-3">
          <div className="s-text-xl">Select Data source Tree example</div>
          <div>
            <Tree>
              <Tree.Item
                label="Intercom"
                visual={IntercomLogo}
                size="md"
                checkbox={{
                  variant: "checkable",
                  checked: "unchecked",
                  onChange: () => {
                    return;
                  },
                }}
              />
              <Tree.Item
                label="Slack"
                collapsed={true}
                visual={SlackLogo}
                size="md"
                checkbox={{
                  variant: "checkable",
                  checked: "unchecked",
                  onChange: () => {
                    return;
                  },
                }}
              />
              <Tree.Item
                label="Notion"
                visual={NotionLogo}
                size="md"
                checkbox={{
                  variant: "checkable",
                  checked: "unchecked",
                  onChange: () => {
                    return;
                  },
                }}
                collapsed={false}
              >
                <Tree>
                  <Tree.Item
                    label="item 1"
                    checkbox={{
                      variant: "checkable",
                      checked: "unchecked",
                      onChange: () => {
                        return;
                      },
                    }}
                  />
                  <Tree.Item
                    label="item 2"
                    checkbox={{
                      variant: "checkable",
                      checked: "unchecked",
                      onChange: () => {
                        return;
                      },
                    }}
                  />
                  <Tree.Item
                    label="item 3"
                    checkbox={{
                      variant: "checkable",
                      checked: "unchecked",
                      onChange: () => {
                        return;
                      },
                    }}
                  />
                  <Tree.Item
                    label="item 4"
                    checkbox={{
                      variant: "checkable",
                      checked: "unchecked",
                      onChange: () => {
                        return;
                      },
                    }}
                  />
                </Tree>
              </Tree.Item>
              <Tree.Item
                label="Google Drive"
                visual={DriveLogo}
                size="md"
                checkbox={{
                  variant: "checkable",
                  checked: "unchecked",
                  onChange: () => {
                    return;
                  },
                }}
                defaultCollapsed={true}
              />
            </Tree>
          </div>
        </div>
      </div>
    </div>
  );
};

const TreeItem = ({
  label,
  getLabel,
}: {
  label: string;
  getLabel: () => string;
}) => {
  const n = Math.floor(Math.random() * 8) + 3;
  return (
    <Tree.Item
      label={label}
      visual={FolderIcon}
      actions={
        <div className="s-flex s-flex-row s-justify-center s-gap-2">
          <span className="s-text-xs s-text-element-700">
            last updated Jan 6
          </span>
          <IconButton icon={CloudArrowDownIcon} size="xs" variant="tertiary" />
          <IconButton icon={PlusCircleIcon} size="xs" />
        </div>
      }
      renderTreeItems={() => <Tree>{createTreeItems(n, getLabel)}</Tree>}
    />
  );
};

const createTreeItems = (n = 5, getLabel: () => string) => {
  const items = [];
  for (let i = 1; i <= n; i++) {
    const label = getLabel();
    items.push(<TreeItem key={label} label={label} getLabel={getLabel} />);
  }

  return <Tree>{items}</Tree>;
};<|MERGE_RESOLUTION|>--- conflicted
+++ resolved
@@ -242,11 +242,7 @@
               <Tree.Item
                 label="Dust"
                 type="item"
-<<<<<<< HEAD
-                visual={<DustIcon />}
-=======
-                visual={Dust}
->>>>>>> 1c2eb46a
+                visual={DustIcon}
                 checkbox={{
                   variant: "checkable",
                   checked: "unchecked",
@@ -303,7 +299,7 @@
               </Tree.Item>
               <Tree.Item label="Notion" visual={NotionLogo} size="md" />
               <Tree.Item label="Slack" visual={SlackLogo} size="md" />
-              <Tree.Item label="Dust" visual={Dust} size="md" />
+              <Tree.Item label="Dust" visual={DustIcon} size="md" />
             </Tree>
           </div>
         </div>
@@ -573,11 +569,7 @@
               <Tree.Item
                 label="Dust"
                 type="item"
-<<<<<<< HEAD
-                visual={<DustIcon />}
-=======
-                visual={Dust}
->>>>>>> 1c2eb46a
+                visual={DustIcon}
                 checkbox={{
                   variant: "checkable",
                   checked: "unchecked",
@@ -625,7 +617,7 @@
               </Tree.Item>
               <Tree.Item label="Notion" visual={NotionLogo} />
               <Tree.Item label="Slack" visual={SlackLogo} />
-              <Tree.Item label="Dust" visual={Dust} />
+              <Tree.Item label="Dust" visual={DustIcon} />
             </Tree>
           </div>
         </div>
