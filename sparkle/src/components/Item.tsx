import React, { ComponentType, MouseEvent, ReactNode } from "react";

import {
  noHrefLink,
  SparkleContext,
  SparkleContextLinkType,
} from "@sparkle/context";
import { ChevronRightIcon } from "@sparkle/icons/solid";
import { classNames } from "@sparkle/lib/utils";

import { Avatar } from "./Avatar";
import { Icon } from "./Icon";

const labelStyleClasses = {
  item: "s-font-normal",
  action: "s-font-semibold",
  link: "s-font-semibold",
  warning: "s-font-semibold",
};

const labelColorClasses = {
  item: "s-text-element-600 dark:s-text-element-500-dark group-hover/item:s-text-action-500 group-active/item:s-text-action-700 dark:group-hover/item:s-text-action-600-dark dark:group-active/item:s-text-action-400-dark",
  action:
    "s-text-element-800 dark:s-text-element-800-dark group-hover/item:s-text-action-500 group-active/item:s-text-action-700 dark:group-hover/item:s-text-action-600-dark dark:group-active/item:s-text-action-400-dark",
  link: "s-text-element-800 dark:s-text-element-800-dark group-hover/item:s-text-action-500 group-active/item:s-text-action-700 dark:group-hover/item:s-text-action-600-dark dark:group-active/item:s-text-action-400-dark",
  warning:
    "s-text-warning-500 dark:s-text-warning-400-dark group-hover/item:s-text-warning-400 group-active/item:s-text-warning-700 dark:group-hover/item:s-text-warning-600-dark dark:group-active/item:s-text-warning-400-dark",
};

const spacingClasses = {
  sm: "s-py-2 s-gap-x-2",
  md: "s-py-2.5 s-gap-x-3",
  lg: "s-py-3 s-gap-x-3",
};

const iconClasses = {
  item: "s-text-element-600 group-hover/item:s-text-action-400 group-active/item:s-text-action-700 dark:group-hover/item:s-text-action-600-dark dark:group-active/item:s-text-action-400-dark",
  action:
    "s-text-element-600 group-hover/item:s-text-action-400 group-active/item:s-text-action-700 dark:group-hover/item:s-text-action-600-dark dark:group-active/item:s-text-action-400-dark",
  link: "s-text-brand group-hover/item:s-text-action-400 group-active/item:s-text-action-700 dark:group-hover/item:s-text-action-600-dark dark:group-active/item:s-text-action-400-dark",
  warning:
    "s-text-warning-400 group-hover/item:s-text-warning-300 group-active/item:s-text-warning-700 dark:group-hover/item:s-text-warning-600-dark dark:group-active/item:s-text-warning-400-dark",
};

export interface LinkProps {
  href: string;
  target?: string;
}

interface ItemProps {
  action?: ComponentType;
  className?: string;
  description?: string;
  disabled?: boolean;
  hasAction?: boolean | "hover";
  icon?: ComponentType;
  label: string;
  link?: LinkProps;
  onClick?: (event: MouseEvent<HTMLAnchorElement>) => void;
  selectable?: boolean;
  selected?: boolean;
  spacing?: "sm" | "md" | "lg";
  style: "action" | "warning" | "item" | "link";
  visual?: string | React.ReactNode;
}

export function Item({
  label,
  description,
  visual,
  icon,
  style = "action",
  spacing = "sm",
  action = ChevronRightIcon,
  hasAction = true,
  onClick,
  selected = false,
  disabled = false,
  className = "",
  link,
}: ItemProps) {
  const { components } = React.useContext(SparkleContext);

  const { href, target } = link || {};
  const Link: SparkleContextLinkType = href ? components.link : noHrefLink;

  let visualElement: React.ReactNode;

  if (visual) {
    visualElement = (
      <Avatar
        size={description ? "sm" : "xs"}
        visual={visual}
        disabled={disabled}
        clickable
      />
    );
  } else if (icon) {
    visualElement = (
      <Icon
        visual={icon}
        className={classNames(
          "s-transition-colors s-duration-200 s-ease-out",
          disabled
            ? "s-text-element-500 dark:s-text-element-500-dark"
            : selected
              ? "s-text-action-400 dark:s-text-action-600-dark"
              : iconClasses[style]
        )}
      />
    );
  }

  const targetProps = target ? { target } : {};

  return (
    <Link
      className={classNames(
        "s-duration-400 s-group/item s-box-border s-flex s-select-none s-text-sm s-transition-colors s-ease-out",
        spacingClasses[spacing],
        disabled ? "s-cursor-default" : "s-cursor-pointer",
        className
      )}
      onClick={selected || disabled ? undefined : onClick}
      aria-label={label}
      href={href || "#"}
      {...targetProps}
    >
      {visualElement}
      <div
        className={classNames(
          "s-flex s-grow s-flex-col s-gap-0 s-overflow-hidden"
        )}
      >
        <div
          className={classNames(
            "s-transition-colors s-duration-200 s-ease-out",
            "s-grow s-truncate s-text-sm",
            labelStyleClasses[style],
            disabled
              ? "s-text-element-600 dark:s-text-element-500-dark"
              : selected
                ? "s-text-action-500 dark:s-text-action-600-dark"
                : labelColorClasses[style]
          )}
        >
          {label}
        </div>
        <div
          className={classNames(
            "s-grow s-truncate s-text-xs",
            disabled
              ? "s-text-element-600 dark:s-text-element-500-dark"
              : "s-text-element-700 dark:s-text-element-600-dark"
          )}
        >
          {description}
        </div>
      </div>

      <Icon
        visual={action}
        className={
          hasAction
            ? classNames(
                "s-shrink-0 s-transition-all s-duration-200 s-ease-out",
                hasAction === "hover"
                  ? "s-opacity-0 group-hover/item:s-opacity-100"
                  : "",
                disabled
                  ? "s-text-element-500 dark:s-text-element-500-dark"
                  : selected
                    ? "s-text-action-400 s-opacity-100 dark:s-text-action-600-dark"
                    : classNames(
                        "s-text-element-600 group-hover/item:s-text-action-400 group-active/item:s-text-action-700 dark:group-hover/item:s-text-action-600-dark dark:group-active/item:s-text-action-400-dark",
                        hasAction ? "group-hover/item:s-opacity-100" : ""
                      )
              )
            : "s-hidden"
        }
        size="sm"
      />
    </Link>
  );
}

type EntryItemProps = Pick<
  ItemProps,
  "onClick" | "disabled" | "selected" | "label" | "icon" | "className" | "link"
>;

Item.Entry = function (props: EntryItemProps) {
  return <Item {...props} spacing="sm" style="item" hasAction={"hover"} />;
};

type AvatarItemProps = Pick<
  ItemProps,
  | "className"
  | "description"
  | "disabled"
  | "hasAction"
  | "label"
  | "link"
  | "onClick"
  | "visual"
>;

Item.Avatar = function ({
  description,
  hasAction = false,
  ...otherProps
}: AvatarItemProps) {
  return (
    <Item
      {...otherProps}
      style="action"
      spacing={description ? "md" : "sm"}
      description={description}
      hasAction={hasAction}
    />
  );
};

type NavigationListItemProps = Pick<
  ItemProps,
  | "action"
  | "className"
  | "description"
  | "disabled"
  | "hasAction"
  | "icon"
  | "label"
  | "link"
  | "onClick"
  | "selected"
>;

Item.Navigation = function (props: NavigationListItemProps) {
  return <Item {...props} style="action" spacing="md" />;
};

type LinkItemProps = Pick<
  ItemProps,
  "onClick" | "label" | "description" | "visual" | "icon" | "className" | "link"
>;

Item.Link = function ({ ...props }: LinkItemProps) {
  return (
    <Item
      {...props}
      // Pass down additional props as needed
      style="link"
      hasAction={false}
      spacing="lg"
      // Add any conditions or logic for additional props
    />
  );
};

interface DropdownListItemBaseProps {
  style?: "default" | "warning";
<<<<<<< HEAD
  onClick?: (event: MouseEvent<HTMLAnchorElement>) => void;
  selected?: boolean;
  disabled?: boolean;
  label: string;
  description?: string;
  visual?: string | React.ReactNode;
  icon?: ComponentType;
  className?: string;
  link?: LinkProps;
=======
>>>>>>> e8b23d2c
}

type DropdownListItemProps = DropdownListItemBaseProps &
  Pick<
    ItemProps,
    | "className"
    | "description"
    | "disabled"
    | "icon"
    | "label"
    | "link"
    | "onClick"
    | "selected"
    | "visual"
  >;

Item.Dropdown = function ({ style, ...props }: DropdownListItemProps) {
  return (
    <Item
      {...props}
      // Pass down additional props as needed
      style={style === "default" ? "action" : "warning"}
      hasAction={false}
      // Add any conditions or logic for additional props
    />
  );
};

interface ListItemProps {
  children: ReactNode;
  className?: string;
}

interface ItemSectionHeaderProps {
  label: string;
  className?: string;
  variant?: "primary" | "secondary";
}

Item.SectionHeader = function ({
  label,
  variant = "primary",
  className = "",
}: ItemSectionHeaderProps) {
  return (
    <div
      className={classNames(
        className,
        variant === "primary"
          ? "s-text-element-800 dark:s-text-element-800-dark"
          : "s-text-element-600 dark:s-text-element-600-dark",
        "s-pb-2 s-pt-6 s-text-xs s-font-medium s-uppercase"
      )}
    >
      {label}
    </div>
  );
};

Item.List = function ({ children, className }: ListItemProps) {
  return (
    <div className={classNames(className ? className : "", "s-flex")}>
      <div className={"s-flex s-w-full s-flex-col"}>{children}</div>
    </div>
  );
};<|MERGE_RESOLUTION|>--- conflicted
+++ resolved
@@ -259,18 +259,6 @@
 
 interface DropdownListItemBaseProps {
   style?: "default" | "warning";
-<<<<<<< HEAD
-  onClick?: (event: MouseEvent<HTMLAnchorElement>) => void;
-  selected?: boolean;
-  disabled?: boolean;
-  label: string;
-  description?: string;
-  visual?: string | React.ReactNode;
-  icon?: ComponentType;
-  className?: string;
-  link?: LinkProps;
-=======
->>>>>>> e8b23d2c
 }
 
 type DropdownListItemProps = DropdownListItemBaseProps &
